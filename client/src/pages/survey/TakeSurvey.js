import React, { useState, useEffect } from 'react';
import { useParams, useNavigate } from 'react-router-dom';
import {
  Container,
  Paper,
  Typography,
  Box,
  Button,
  FormControl,
  FormLabel,
  RadioGroup,
  FormControlLabel,
  Radio,
  Checkbox,
  FormGroup,
  TextField,
  Alert,
  CircularProgress,
  Stepper,
  Step,
  StepLabel,
  Card,
  CardContent,
  Divider
} from '@mui/material';
import { surveyApi, questionApi, responseApi } from '../../services/api';

const TakeSurvey = () => {
  const { id } = useParams();
  const navigate = useNavigate();
  
  const [survey, setSurvey] = useState(null);
  const [questions, setQuestions] = useState([]);
  const [responses, setResponses] = useState({});
  const [currentQuestionIndex, setCurrentQuestionIndex] = useState(0);
  const [loading, setLoading] = useState(true);
  const [submitting, setSubmitting] = useState(false);
  const [error, setError] = useState('');
  const [success, setSuccess] = useState('');
  const [attemptId, setAttemptId] = useState(null);
  const [employeeEmail, setEmployeeEmail] = useState('');
  const [emailSubmitted, setEmailSubmitted] = useState(false);

  useEffect(() => {
    fetchSurveyData();
  }, [id]);

  const fetchSurveyData = async () => {
    debugger;
    try {
      setLoading(true);
      
      // Get survey details using public route
      const surveyResult = await fetch(`/api/surveys/${id}/take`);
      if (!surveyResult.ok) {
        const errorData = await surveyResult.json();
        if (errorData.status === 'upcoming') {
          setError(`Survey has not started yet. It will be available from ${new Date(errorData.publishDate).toLocaleDateString()}.`);
        } else if (errorData.status === 'closed') {
          setError(`Survey has ended on ${new Date(errorData.endDate).toLocaleDateString()}.`);
        } else {
          setError(errorData.message || 'Failed to load survey details');
        }
        return;
      }
      const surveyData = await surveyResult.json();
      setSurvey(surveyData.data);
      
    } catch (err) {
      setError('Failed to load survey data');
      console.error('Error fetching survey data:', err);
    } finally {
      setLoading(false);
    }
  };

  const startSurveyWithEmail = async () => {
    try {
      setLoading(true);
      setError('');
      
      // Get survey questions using public route
      const questionsResult = await fetch(`/api/surveys/${id}/questions/public`);
      if (!questionsResult.ok) {
        setError('Failed to load survey questions');
        return;
      }
      const questionsData = await questionsResult.json();
      
      setQuestions(questionsData.data);
      
      // Initialize responses object
      const initialResponses = {};
      questionsData.data.forEach(question => {
        if (question.type === 'multiple_choice' && question.allowMultiple) {
          initialResponses[question._id] = [];
        } else {
          initialResponses[question._id] = '';
        }
      });
      setResponses(initialResponses);
      
      // Start survey attempt using public route with employee email
      const attemptResponse = await fetch(`/api/surveys/${id}/responses/public/attempt`, {
        method: 'POST',
        headers: {
          'Content-Type': 'application/json'
        },
        body: JSON.stringify({
          employeeEmail: employeeEmail
        })
      });
      
<<<<<<< HEAD
      if (attemptResponse.ok) {
        const attemptData = await attemptResponse.json();
        setAttemptId(attemptData.data.attempt._id);
      }
      else{
        console.error('Survey is not active');
=======
      if (!attemptResponse.ok) {
        const errorData = await attemptResponse.json();
        if (errorData.status === 'already_completed') {
          setError('You have already completed this survey. Each employee can only submit one response.');
        } else {
          setError(errorData.message || 'Failed to start survey');
        }
        return;
>>>>>>> a86156a0
      }
      
      const attemptData = await attemptResponse.json();
      setAttemptId(attemptData.data.attemptId);
      setEmailSubmitted(true);
      
    } catch (err) {
      setError('Failed to start survey');
      console.error('Error starting survey:', err);
    } finally {
      setLoading(false);
    }
  };

  const handleEmailSubmit = (e) => {
    e.preventDefault();
    if (!employeeEmail.trim()) {
      setError('Please enter your email address');
      return;
    }
    if (!/^[^\s@]+@[^\s@]+\.[^\s@]+$/.test(employeeEmail)) {
      setError('Please enter a valid email address');
      return;
    }
    startSurveyWithEmail();
  };

  const handleResponseChange = (questionId, value, questionType) => {
    setResponses(prev => {
      if (questionType === 'multiple_choice' && Array.isArray(prev[questionId])) {
        // Handle multiple choice with multiple selections
        const currentSelections = prev[questionId];
        if (currentSelections.includes(value)) {
          return {
            ...prev,
            [questionId]: currentSelections.filter(item => item !== value)
          };
        } else {
          return {
            ...prev,
            [questionId]: [...currentSelections, value]
          };
        }
      } else {
        // Handle single selection or text input
        return {
          ...prev,
          [questionId]: value
        };
      }
    });
  };

  const handleNext = () => {
    if (currentQuestionIndex < questions.length - 1) {
      setCurrentQuestionIndex(prev => prev + 1);
    }
  };

  const handlePrevious = () => {
    if (currentQuestionIndex > 0) {
      setCurrentQuestionIndex(prev => prev - 1);
    }
  };

  const handleSubmit = async () => {
    try {
      setSubmitting(true);
      setError('');

      // Validate all questions are answered
      const unansweredQuestions = questions.filter(question => {
        const response = responses[question._id];
        if (question.required) {
          if (Array.isArray(response)) {
            return response.length === 0;
          }
          return !response || response.trim() === '';
        }
        return false;
      });

      if (unansweredQuestions.length > 0) {
        setError(`Please answer all required questions: ${unansweredQuestions.map(q => q.text).join(', ')}`);
        return;
      }

      // Format responses for submission
      const formattedResponses = questions.map(question => ({
        questionId: question._id,
        answer: responses[question._id],
        questionType: question.type
      }));

      // Submit responses using public route
      const submitResponse = await fetch(`/api/surveys/${id}/responses/public`, {
        method: 'POST',
        headers: {
          'Content-Type': 'application/json'
        },
        body: JSON.stringify({
          attemptId,
          responses: formattedResponses
        })
      });

      if (!submitResponse.ok) {
        const errorData = await submitResponse.json();
        setError(errorData.message || 'Failed to submit responses');
        return;
      }

      // Complete the attempt using public route
      if (attemptId) {
        await fetch(`/api/surveys/${id}/responses/public/attempt/${attemptId}/complete`, {
          method: 'PUT',
          headers: {
            'Content-Type': 'application/json'
          }
        });
      }

      setSuccess('Survey submitted successfully! Thank you for your participation.');
      
      // For public access, just show success message without redirect
      // Users can close the tab or navigate away manually

    } catch (err) {
      setError('Failed to submit survey. Please try again.');
      console.error('Error submitting survey:', err);
    } finally {
      setSubmitting(false);
    }
  };

const renderQuestion = (question) => {
  const response = responses[question._id] || [];

  const questionText = question.questionText || 'Question text not available';

  if (question.allowMultiple) {
    // ✅ Multiple-choice (checkbox)
    return (
      <FormControl component="fieldset" fullWidth>
        <FormLabel component="legend" sx={{ mb: 2, fontWeight: 'bold' }}>
          {questionText}
          {question.required && <span style={{ color: 'red' }}> *</span>}
        </FormLabel>
        <FormGroup>
          {(question.options || []).map((option, index) => (
            <FormControlLabel
              key={index}
              control={
                <Checkbox
                  checked={response.includes(option)}
                  onChange={() =>
                    handleResponseChange(question._id, option, 'multiple_choice')
                  }
                />
              }
              label={option || `Option ${index + 1}`}
            />
          ))}
        </FormGroup>
      </FormControl>
    );
  } else {
    // ✅ Single-choice (radio)
    return (
      <FormControl component="fieldset" fullWidth>
        <FormLabel component="legend" sx={{ mb: 2, fontWeight: 'bold' }}>
          {questionText}
          {question.required && <span style={{ color: 'red' }}> *</span>}
        </FormLabel>
        <RadioGroup
          value={response}
          onChange={(e) =>
            handleResponseChange(question._id, e.target.value, 'multiple_choice')
          }
        >
          {(question.options || []).map((option, index) => (
            <FormControlLabel
              key={index}
              value={option}
              control={<Radio />}
              label={option || `Option ${index + 1}`}
            />
          ))}
        </RadioGroup>
      </FormControl>
    );
  }
};


  if (loading) {
    return (
      <Container maxWidth="md" sx={{ mt: 4, display: 'flex', justifyContent: 'center' }}>
        <CircularProgress />
      </Container>
    );
  }

  if (error && !survey) {
    return (
      <Container maxWidth="md" sx={{ mt: 4 }}>
        <Alert severity="error">{error}</Alert>
      </Container>
    );
  }

  if (success) {
    return (
      <Container maxWidth="md" sx={{ mt: 4 }}>
        <Paper elevation={3} sx={{ p: 4, textAlign: 'center' }}>
          <Alert severity="success" sx={{ mb: 3 }}>
            {success}
          </Alert>
          <Typography variant="h5" gutterBottom>
            Thank You!
          </Typography>
          <Typography variant="body1" color="text.secondary">
            Your responses have been recorded. You will be redirected to the dashboard shortly.
          </Typography>
        </Paper>
      </Container>
    );
  }

  const currentQuestion = questions[currentQuestionIndex];
  const progress = ((currentQuestionIndex + 1) / questions.length) * 100;

  return (
    <Container maxWidth="md" sx={{ mt: 4, mb: 4 }}>
      <Paper elevation={3} sx={{ p: 4 }}>
        {/* Survey Header */}
        <Box sx={{ mb: 4 }}>
          <Typography variant="h4" gutterBottom>
            {survey?.name}
          </Typography>
          {survey?.description && (
            <Typography variant="body1" color="text.secondary" paragraph>
              {survey.description}
            </Typography>
          )}
          <Divider sx={{ my: 2 }} />
        </Box>

        {/* Employee Email Collection */}
        {!emailSubmitted && (
          <Box sx={{ mb: 4 }}>
            <Card sx={{ p: 3, backgroundColor: '#f5f5f5' }}>
              <Typography variant="h6" gutterBottom>
                Employee Verification Required
              </Typography>
              <Typography variant="body2" color="text.secondary" paragraph>
                To ensure each employee can only submit one response, please enter your email address to continue.
              </Typography>
              
              {error && (
                <Alert severity="error" sx={{ mb: 2 }}>
                  {error}
                </Alert>
              )}
              
              <Box component="form" onSubmit={handleEmailSubmit}>
                <TextField
                  fullWidth
                  label="Employee Email Address"
                  type="email"
                  value={employeeEmail}
                  onChange={(e) => setEmployeeEmail(e.target.value)}
                  required
                  sx={{ mb: 2 }}
                  placeholder="your.email@company.com"
                />
                <Button
                  type="submit"
                  variant="contained"
                  disabled={loading || !employeeEmail.trim()}
                  sx={{ minWidth: 120 }}
                >
                  {loading ? <CircularProgress size={20} /> : 'Start Survey'}
                </Button>
              </Box>
            </Card>
          </Box>
        )}

        {/* Survey Questions - Only show after email is submitted */}
        {emailSubmitted && (
          <>
            {/* Progress Indicator */}
            <Box sx={{ mb: 4 }}>
              <Typography variant="body2" color="text.secondary" gutterBottom>
                Question {currentQuestionIndex + 1} of {questions.length}
              </Typography>
          <Box sx={{ width: '100%', bgcolor: 'grey.200', borderRadius: 1, height: 8 }}>
            <Box
              sx={{
                width: `${progress}%`,
                bgcolor: 'primary.main',
                height: 8,
                borderRadius: 1,
                transition: 'width 0.3s ease'
              }}
            />
          </Box>
        </Box>

        {/* Current Question */}
        {currentQuestion && (
          <Card sx={{ mb: 4 }}>
            <CardContent>
              {renderQuestion(currentQuestion)}
            </CardContent>
          </Card>
        )}

        {/* Error Display */}
        {error && (
          <Alert severity="error" sx={{ mb: 3 }}>
            {error}
          </Alert>
        )}

        {/* Navigation Buttons */}
        <Box sx={{ display: 'flex', justifyContent: 'space-between', mt: 4 }}>
          <Button
            variant="outlined"
            onClick={handlePrevious}
            disabled={currentQuestionIndex === 0}
          >
            Previous
          </Button>

          <Box sx={{ display: 'flex', gap: 2 }}>
            {currentQuestionIndex < questions.length - 1 ? (
              <Button
                variant="contained"
                onClick={handleNext}
              >
                Next
              </Button>
            ) : (
              <Button
                variant="contained"
                color="success"
                onClick={handleSubmit}
                disabled={submitting}
                startIcon={submitting ? <CircularProgress size={20} /> : null}
              >
                {submitting ? 'Submitting...' : 'Submit Survey'}
              </Button>
            )}
          </Box>
        </Box>
          </>
        )}

        {/* Survey Info */}
        <Box sx={{ mt: 4, p: 2, bgcolor: 'grey.50', borderRadius: 1 }}>
          <Typography variant="caption" color="text.secondary">
            Survey ID: {survey?._id} | 
            Due Date: {survey?.endDate ? new Date(survey.endDate).toLocaleDateString() : 'No due date'}
          </Typography>
        </Box>
      </Paper>
    </Container>
  );
};

export default TakeSurvey;<|MERGE_RESOLUTION|>--- conflicted
+++ resolved
@@ -111,14 +111,6 @@
         })
       });
       
-<<<<<<< HEAD
-      if (attemptResponse.ok) {
-        const attemptData = await attemptResponse.json();
-        setAttemptId(attemptData.data.attempt._id);
-      }
-      else{
-        console.error('Survey is not active');
-=======
       if (!attemptResponse.ok) {
         const errorData = await attemptResponse.json();
         if (errorData.status === 'already_completed') {
@@ -127,7 +119,6 @@
           setError(errorData.message || 'Failed to start survey');
         }
         return;
->>>>>>> a86156a0
       }
       
       const attemptData = await attemptResponse.json();
