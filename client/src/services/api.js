import axios from '../utils/axiosConfig';

// Survey API
export const surveyApi = {
  // Get all surveys
  getSurveys: async (params = {}) => {
    try {
      const response = await axios.get('/api/surveys', { params });
      return { success: true, data: response.data.data };
    } catch (error) {
      console.error('Error fetching surveys:', error);
      return { 
        success: false, 
        message: error.response?.data?.message || 'Failed to fetch surveys' 
      };
    }
  },

  // Get upcoming surveys
  getUpcomingSurveys: async () => {
    try {
      const response = await axios.get('/api/surveys/upcoming');
      return { success: true, data: response.data.data };
    } catch (error) {
      console.error('Error fetching upcoming surveys:', error);
      return { 
        success: false, 
        message: error.response?.data?.message || 'Failed to fetch upcoming surveys' 
      };
    }
  },

  // Get active surveys
  getActiveSurveys: async () => {
    debugger
    try {
      const response = await axios.get('/api/surveys/active');
      return { success: true, data: response.data.data };
    } catch (error) {
      console.error('Error fetching active surveys:', error);
      return { 
        success: false, 
        message: error.response?.data?.message || 'Failed to fetch active surveys' 
      };
    }
  },

  // Get completed surveys
  getCompletedSurveys: async () => {
    try {
      const response = await axios.get('/api/surveys/completed');
      return { success: true, data: response.data.data };
    } catch (error) {
      console.error('Error fetching completed surveys:', error);
<<<<<<< HEAD
      return {
        success: false,
        message: error.response?.data?.message || 'Failed to fetch completed surveys'
=======
      return { 
        success: false, 
        message: error.response?.data?.message || 'Failed to fetch completed surveys' 
>>>>>>> fbb90b32
      };
    }
  },

  // Get a single survey
  getSurvey: async (id) => {
    try {
      const response = await axios.get(`/api/surveys/${id}`);
      return { success: true, data: response.data.data };
    } catch (error) {
      console.error(`Error fetching survey ${id}:`, error);
      return { 
        success: false, 
        message: error.response?.data?.message || 'Failed to fetch survey' 
      };
    }
  },

  // Create a new survey
  createSurvey: async (surveyData) => {
    debugger
    try {
      const response = await axios.post('/api/surveys', surveyData);
      return { success: true, data: response.data.data };
    } catch (error) {
      console.error('Error creating survey:', error);
      return { 
        success: false, 
        message: error.response?.data?.message || 'Failed to create survey' 
      };
    }
  },

  // Update a survey
  updateSurvey: async (id, surveyData) => {
    try {
      const response = await axios.put(`/api/surveys/${id}`, surveyData);
      return { success: true, data: response.data.data };
    } catch (error) {
      console.error(`Error updating survey ${id}:`, error);
      return { 
        success: false, 
        message: error.response?.data?.message || 'Failed to update survey' 
      };
    }
  },

  // Delete a survey
  deleteSurvey: async (id) => {
    try {
      await axios.delete(`/api/surveys/${id}`);
      return { success: true };
    } catch (error) {
      console.error(`Error deleting survey ${id}:`, error);
      return { 
        success: false, 
        message: error.response?.data?.message || 'Failed to delete survey' 
      };
    }
  },

  // Update survey status
  updateSurveyStatus: async (id, status) => {
    try {
      const response = await axios.put(`/api/surveys/${id}/status`, { status });
      return { success: true, data: response.data.data };
    } catch (error) {
      console.error(`Error updating survey status ${id}:`, error);
      return { 
        success: false, 
        message: error.response?.data?.message || 'Failed to update survey status' 
      };
    }
  },

  // Generate consent records for a survey
  generateConsentRecords: async (id) => {
    try {
      const response = await axios.post(`/api/surveys/${id}/generate-consent`);
      return { success: true, data: response.data.data };
    } catch (error) {
      console.error(`Error generating consent records for survey ${id}:`, error);
      return { 
        success: false, 
        message: error.response?.data?.message || 'Failed to generate consent records' 
      };
    }
  },

  // Get survey by token (for anonymous access)
  getSurveyByToken: async (token) => {
    try {
      const response = await axios.get(`/api/surveys/token/${token}`);
      return { success: true, data: response.data.data };
    } catch (error) {
      console.error(`Error fetching survey by token ${token}:`, error);
      return { 
        success: false, 
        message: error.response?.data?.message || 'Failed to fetch survey' 
      };
    }
  },

  // Send survey links to specific departments
  sendSurveyLinksToDepartments: async (surveyId, data) => {
    try {
      const response = await axios.post(`/api/surveys/${surveyId}/send-to-departments`, data);
      return { success: true, data: response.data.data };
    } catch (error) {
      console.error(`Error sending survey links to departments for survey ${surveyId}:`, error);
      return { 
        success: false, 
        message: error.response?.data?.message || 'Failed to send survey links to departments' 
      };
    }
  }
};

// Question API
export const questionApi = {
  // Get all questions for a survey
  getQuestions: async (surveyId) => {
    try {
      const response = await axios.get(`/api/surveys/${surveyId}/questions`);
      return { success: true, data: response.data.data };
    } catch (error) {
      console.error(`Error fetching questions for survey ${surveyId}:`, error);
      return { 
        success: false, 
        message: error.response?.data?.message || 'Failed to fetch questions' 
      };
    }
  },

  // Get a single question
  getQuestion: async (id) => {
    try {
      const response = await axios.get(`/api/questions/${id}`);
      return { success: true, data: response.data.data };
    } catch (error) {
      console.error(`Error fetching question ${id}:`, error);
      return { 
        success: false, 
        message: error.response?.data?.message || 'Failed to fetch question' 
      };
    }
  },

  // Create a new question
  createQuestion: async (questionData) => {
    try {
      const response = await axios.post('/api/questions', questionData);
      return { success: true, data: response.data.data };
    } catch (error) {
      console.error('Error creating question:', error);
      return { 
        success: false, 
        message: error.response?.data?.message || 'Failed to create question' 
      };
    }
  },

  // Update a question
  updateQuestion: async (id, questionData) => {
    try {
      const response = await axios.put(`/api/questions/${id}`, questionData);
      return { success: true, data: response.data.data };
    } catch (error) {
      console.error(`Error updating question ${id}:`, error);
      return { 
        success: false, 
        message: error.response?.data?.message || 'Failed to update question' 
      };
    }
  },

  // Delete a question
  deleteQuestion: async (id) => {
    try {
      await axios.delete(`/api/questions/${id}`);
      return { success: true };
    } catch (error) {
      console.error(`Error deleting question ${id}:`, error);
      return { 
        success: false, 
        message: error.response?.data?.message || 'Failed to delete question' 
      };
    }
  },

  // Upload questions from file
  uploadQuestions: async (surveyId, formData) => {
    try {
      const response = await axios.post(
        `/api/surveys/${surveyId}/questions/upload`,
        formData,
        {
          headers: {
            'Content-Type': 'multipart/form-data'
          }
        }
      );
      return { success: true, data: response.data.data };
    } catch (error) {
      console.error(`Error uploading questions for survey ${surveyId}:`, error);
      return { 
        success: false, 
        message: error.response?.data?.message || 'Failed to upload questions' 
      };
    }
  },

  // Download sample template
  downloadSampleTemplate: async (format = 'xlsx') => {
    debugger
    try {
      const response = await axios.get(`/api/questions/sample-template?format=${format}`, {
        responseType: 'blob'
      });
      
      // Create a download link
      const url = window.URL.createObjectURL(new Blob([response.data]));
      const link = document.createElement('a');
      link.href = url;
      link.setAttribute('download', `sample_questions.${format}`);
      document.body.appendChild(link);
      link.click();
      link.remove();
      
      return { success: true };
    } catch (error) {
      console.error('Error downloading sample template:', error);
      return { 
        success: false, 
        message: 'Failed to download sample template' 
      };
    }
  }
};

// Consent API
export const consentApi = {
  // Record user consent
  recordConsent: async (token, consent) => {
    try {
      const response = await axios.post(`/api/consent/${token}`, { consent });
      return { success: true, data: response.data.data };
    } catch (error) {
      console.error('Error recording consent:', error);
      return { 
        success: false, 
        message: error.response?.data?.message || 'Failed to record consent' 
      };
    }
  },

  // Verify consent token
  verifyConsentToken: async (token) => {
    try {
      const response = await axios.get(`/api/consent/${token}/verify`);
      return { success: true, data: response.data.data };
    } catch (error) {
      console.error('Error verifying consent token:', error);
      return { 
        success: false, 
        message: error.response?.data?.message || 'Failed to verify consent token' 
      };
    }
  },

  // Get consent status for a survey
  getSurveyConsentStatus: async (surveyId) => {
    try {
      const response = await axios.get(`/api/surveys/${surveyId}/consent`);
      return { success: true, data: response.data.data };
    } catch (error) {
      console.error(`Error fetching consent status for survey ${surveyId}:`, error);
      return { 
        success: false, 
        message: error.response?.data?.message || 'Failed to fetch consent status' 
      };
    }
  },

  // Check if user has given consent for a survey
  checkUserConsent: async (surveyId) => {
    try {
      const response = await axios.get(`/api/surveys/${surveyId}/consent/check`);
      return { success: true, data: response.data.data };
    } catch (error) {
      console.error(`Error checking user consent for survey ${surveyId}:`, error);
      return { 
        success: false, 
        message: error.response?.data?.message || 'Failed to check user consent' 
      };
    }
  },

  // Get consent status for a survey (admin)
  getConsentStatus: async (surveyId) => {
    try {
      const response = await axios.get(`/api/surveys/${surveyId}/consent/status`);
      return { success: true, data: response.data.data };
    } catch (error) {
      console.error(`Error fetching consent status for survey ${surveyId}:`, error);
      return { 
        success: false, 
        message: error.response?.data?.message || 'Failed to fetch consent status' 
      };
    }
  },

  // Send consent emails
  sendConsentEmails: async (surveyId) => {
    debugger
    try {
      const response = await axios.post(`/api/surveys/${surveyId}/generate-consent`);
      return { success: true, data: response.data.data };
    } catch (error) {
      console.error(`Error sending consent emails for survey ${surveyId}:`, error);
      return { 
        success: false, 
        message: error.response?.data?.message || 'Failed to send consent emails' 
      };
    }
  }
};

// Response API
export const responseApi = {
  // Start a survey attempt
  startSurveyAttempt: async (surveyId) => {
    try {
      const response = await axios.post(`/api/surveys/${surveyId}/attempt`);
      return { success: true, data: response.data.data };
    } catch (error) {
      console.error(`Error starting survey attempt for ${surveyId}:`, error);
      return { 
        success: false, 
        message: error.response?.data?.message || 'Failed to start survey attempt' 
      };
    }
  },

  // Submit a response
  submitResponse: async (surveyId, responseData) => {
    try {
      const response = await axios.post(`/api/surveys/${surveyId}/responses`, responseData);
      return { success: true, data: response.data.data };
    } catch (error) {
      console.error(`Error submitting response for survey ${surveyId}:`, error);
      return { 
        success: false, 
        message: error.response?.data?.message || 'Failed to submit response' 
      };
    }
  },

  // Complete a survey attempt
  completeSurveyAttempt: async (surveyId, attemptId) => {
    try {
      const response = await axios.put(`/api/surveys/${surveyId}/attempt/${attemptId}/complete`);
      return { success: true, data: response.data.data };
    } catch (error) {
      console.error(`Error completing survey attempt ${attemptId}:`, error);
      return { 
        success: false, 
        message: error.response?.data?.message || 'Failed to complete survey attempt' 
      };
    }
  },

  // Get all responses for a survey
  getSurveyResponses: async (surveyId) => {
    try {
      const response = await axios.get(`/api/surveys/${surveyId}/responses`);
      return { success: true, data: response.data.data };
    } catch (error) {
      console.error(`Error fetching responses for survey ${surveyId}:`, error);
      return { 
        success: false, 
        message: error.response?.data?.message || 'Failed to fetch survey responses' 
      };
    }
  },

  // Get responses for a specific user
  getUserResponses: async (surveyId, userId) => {
    try {
      const response = await axios.get(`/api/surveys/${surveyId}/responses/user/${userId}`);
      return { success: true, data: response.data.data };
    } catch (error) {
      console.error(`Error fetching user responses for survey ${surveyId}:`, error);
      return { 
        success: false, 
        message: error.response?.data?.message || 'Failed to fetch user responses' 
      };
    }
  },

  // Get survey participation statistics
  getSurveyParticipation: async (surveyId) => {
    try {
      const response = await axios.get(`/api/surveys/${surveyId}/responses/participation`);
      return { success: true, data: response.data.data };
    } catch (error) {
      console.error(`Error fetching participation stats for survey ${surveyId}:`, error);
      return { 
        success: false, 
        message: error.response?.data?.message || 'Failed to fetch participation statistics' 
      };
    }
  },

  // Submit anonymous response (for surveys with anonymous tokens)
  submitAnonymousResponse: async (responseData) => {
    try {
      const response = await axios.post('/api/responses/anonymous', responseData);
      return { success: true, data: response.data.data };
    } catch (error) {
      console.error('Error submitting anonymous response:', error);
      return { 
        success: false, 
        message: error.response?.data?.message || 'Failed to submit anonymous response' 
      };
    }
  },

  // Submit token-based response (for personalized survey links)
  submitTokenBasedResponse: async (token, responseData) => {
    try {
      const response = await axios.post(`/api/surveys/token/${token}/responses`, responseData);
      return { success: true, data: response.data.data };
    } catch (error) {
      console.error('Error submitting token-based response:', error);
      return { 
        success: false, 
        message: error.response?.data?.message || 'Failed to submit response' 
      };
    }
  }
};

// Report API
export const reportApi = {
  // Generate survey report
  generateSurveyReport: async (surveyId) => {
    try {
      const response = await axios.get(`/api/reports/surveys/${surveyId}`);
      return { success: true, data: response.data.data };
    } catch (error) {
      console.error(`Error generating report for survey ${surveyId}:`, error);
      return { 
        success: false, 
        message: error.response?.data?.message || 'Failed to generate survey report' 
      };
    }
  },

  // Generate user report
  generateUserReport: async (userId, surveyId) => {
    try {
      const response = await axios.get(`/api/reports/users/${userId}/surveys/${surveyId}`);
      return { success: true, data: response.data.data };
    } catch (error) {
      console.error(`Error generating user report for survey ${surveyId}:`, error);
      return { 
        success: false, 
        message: error.response?.data?.message || 'Failed to generate user report' 
      };
    }
  },

  // Get user report
  getUserReport: async (userId, surveyId) => {
    try {
      const response = await axios.get(`/api/reports/users/${userId}/surveys/${surveyId}`);
      return { success: true, data: response.data.data };
    } catch (error) {
      console.error(`Error fetching user report for survey ${surveyId}:`, error);
      return { 
        success: false, 
        message: error.response?.data?.message || 'Failed to fetch user report' 
      };
    }
  },

  // Export user report as PDF
  exportUserReportPDF: async (userId, surveyId) => {
    try {
      const response = await axios.get(`/api/reports/users/${userId}/surveys/${surveyId}/export/pdf`, {
        responseType: 'blob'
      });
      return { success: true, data: response.data };
    } catch (error) {
      console.error(`Error exporting user report PDF for survey ${surveyId}:`, error);
      return { 
        success: false, 
        message: error.response?.data?.message || 'Failed to export user report as PDF' 
      };
    }
  },

  // Export user report as Excel
  exportUserReportExcel: async (userId, surveyId) => {
    try {
      const response = await axios.get(`/api/reports/users/${userId}/surveys/${surveyId}/export/excel`, {
        responseType: 'blob'
      });
      return { success: true, data: response.data };
    } catch (error) {
      console.error(`Error exporting user report Excel for survey ${surveyId}:`, error);
      return { 
        success: false, 
        message: error.response?.data?.message || 'Failed to export user report as Excel' 
      };
    }
  },

  // Export survey results
  exportSurveyResults: async (surveyId, format = 'json') => {
    try {
      const response = await axios.get(`/api/reports/surveys/${surveyId}/export?format=${format}`, {
        responseType: format === 'json' ? 'json' : 'blob'
      });
      
      if (format !== 'json') {
        // Create a download link
        const url = window.URL.createObjectURL(new Blob([response.data]));
        const link = document.createElement('a');
        link.href = url;
        link.setAttribute('download', `survey_results.${format}`);
        document.body.appendChild(link);
        link.click();
        link.remove();
        
        return { success: true };
      }
      
      return { success: true, data: response.data.data };
    } catch (error) {
      console.error(`Error exporting results for survey ${surveyId}:`, error);
      return { 
        success: false, 
        message: error.response?.data?.message || 'Failed to export survey results' 
      };
    }
  },

  // Get detailed survey responses
  getDetailedSurveyResponses: async (surveyId, page = 1, limit = 50) => {
    try {
      const response = await axios.get(`/api/reports/surveys/${surveyId}/responses?page=${page}&limit=${limit}`);
      return { success: true, data: response.data.data };
    } catch (error) {
      console.error(`Error fetching detailed responses for survey ${surveyId}:`, error);
      return { 
        success: false, 
        message: error.response?.data?.message || 'Failed to fetch detailed survey responses' 
      };
    }
  },

  // Export detailed survey responses
  exportDetailedSurveyResponses: async (surveyId, format = 'csv') => {
    try {
      const response = await axios.get(`/api/reports/surveys/${surveyId}/export/detailed?format=${format}`, {
        responseType: 'blob'
      });
      
      // Create a download link
      const url = window.URL.createObjectURL(new Blob([response.data]));
      const link = document.createElement('a');
      link.href = url;
      link.setAttribute('download', `detailed_survey_responses.${format}`);
      document.body.appendChild(link);
      link.click();
      link.remove();
      
      return { success: true };
    } catch (error) {
      console.error(`Error exporting detailed responses for survey ${surveyId}:`, error);
      return { 
        success: false, 
        message: error.response?.data?.message || 'Failed to export detailed survey responses' 
      };
    }
  }
};

// Notification API
export const notificationApi = {
  // Send notifications for active survey
  sendSurveyNotifications: async (surveyId) => {
    try {
      const response = await axios.post(`/api/surveys/${surveyId}/notifications/send`);
      return { success: true, data: response.data.data };
    } catch (error) {
      console.error(`Error sending notifications for survey ${surveyId}:`, error);
      return { 
        success: false, 
        message: error.response?.data?.message || 'Failed to send survey notifications' 
      };
    }
  },

  // Get notifications for a survey
  getSurveyNotifications: async (surveyId) => {
    try {
      const response = await axios.get(`/api/surveys/${surveyId}/notifications`);
      return { success: true, data: response.data.data };
    } catch (error) {
      console.error(`Error fetching notifications for survey ${surveyId}:`, error);
      return { 
        success: false, 
        message: error.response?.data?.message || 'Failed to fetch survey notifications' 
      };
    }
  },

  // Get user's notifications
  getUserNotifications: async () => {
    try {
      const response = await axios.get('/api/notifications');
      return { success: true, data: response.data.data };
    } catch (error) {
      console.error('Error fetching user notifications:', error);
      return { 
        success: false, 
        message: error.response?.data?.message || 'Failed to fetch user notifications' 
      };
    }
  },

  // Mark notification as read
  markNotificationRead: async (id) => {
    try {
      const response = await axios.put(`/api/notifications/${id}/read`);
      return { success: true, data: response.data.data };
    } catch (error) {
      console.error(`Error marking notification ${id} as read:`, error);
      return { 
        success: false, 
        message: error.response?.data?.message || 'Failed to mark notification as read' 
      };
    }
  },

  // Get notifications
  getNotifications: async () => {
    try {
      const response = await axios.get('/api/notifications');
      return { success: true, data: response.data.data };
    } catch (error) {
      console.error('Error fetching notifications:', error);
      return { 
        success: false, 
        message: error.response?.data?.message || 'Failed to fetch notifications' 
      };
    }
  },

  // Mark as read
  markAsRead: async (id) => {
    try {
      const response = await axios.put(`/api/notifications/${id}/read`);
      return { success: true, data: response.data.data };
    } catch (error) {
      console.error(`Error marking notification ${id} as read:`, error);
      return { 
        success: false, 
        message: error.response?.data?.message || 'Failed to mark notification as read' 
      };
    }
  },

  // Delete notification
  deleteNotification: async (id) => {
    try {
      await axios.delete(`/api/notifications/${id}`);
      return { success: true };
    } catch (error) {
      console.error(`Error deleting notification ${id}:`, error);
      return { 
        success: false, 
        message: error.response?.data?.message || 'Failed to delete notification' 
      };
    }
  },

  // Mark all as read
  markAllAsRead: async () => {
    try {
      const response = await axios.put('/api/notifications/mark-all-read');
      return { success: true, data: response.data.data };
    } catch (error) {
      console.error('Error marking all notifications as read:', error);
      return { 
        success: false, 
        message: error.response?.data?.message || 'Failed to mark all notifications as read' 
      };
    }
  }
};

// Department API
export const departmentApi = {
  // Get all departments
  getDepartments: async (params = {}) => {
    try {
      const response = await axios.get('/api/departments', { params });
      return { success: true, data: response.data.data };
    } catch (error) {
      console.error('Error fetching departments:', error);
      return { 
        success: false, 
        message: error.response?.data?.message || 'Failed to fetch departments' 
      };
    }
  },

  // Get department tree
  getDepartmentTree: async () => {
    try {
      const response = await axios.get('/api/departments/tree');
      return { success: true, data: response.data.data };
    } catch (error) {
      console.error('Error fetching department tree:', error);
      return { 
        success: false, 
        message: error.response?.data?.message || 'Failed to fetch department tree' 
      };
    }
  },

  // Get single department
  getDepartment: async (id) => {
    try {
      const response = await axios.get(`/api/departments/${id}`);
      return { success: true, data: response.data.data };
    } catch (error) {
      console.error(`Error fetching department ${id}:`, error);
      return { 
        success: false, 
        message: error.response?.data?.message || 'Failed to fetch department' 
      };
    }
  },

  // Create department
  createDepartment: async (departmentData) => {
    try {
      const response = await axios.post('/api/departments', departmentData);
      return { success: true, data: response.data.data };
    } catch (error) {
      console.error('Error creating department:', error);
      return { 
        success: false, 
        message: error.response?.data?.message || 'Failed to create department' 
      };
    }
  },

  // Update department
  updateDepartment: async (id, departmentData) => {
    try {
      const response = await axios.put(`/api/departments/${id}`, departmentData);
      return { success: true, data: response.data.data };
    } catch (error) {
      console.error(`Error updating department ${id}:`, error);
      return { 
        success: false, 
        message: error.response?.data?.message || 'Failed to update department' 
      };
    }
  },

  // Delete department
  deleteDepartment: async (id) => {
    try {
      await axios.delete(`/api/departments/${id}`);
      return { success: true };
    } catch (error) {
      console.error(`Error deleting department ${id}:`, error);
      return { 
        success: false, 
        message: error.response?.data?.message || 'Failed to delete department' 
      };
    }
  },

  // Get department employees
  getDepartmentEmployees: async (id, params = {}) => {
    try {
      const response = await axios.get(`/api/departments/${id}/employees`, { params });
      return { success: true, data: response.data.data };
    } catch (error) {
      console.error(`Error fetching department ${id} employees:`, error);
      return { 
        success: false, 
        message: error.response?.data?.message || 'Failed to fetch department employees' 
      };
    }
  }
};

// Employee API
export const employeeApi = {
  // Get all employees
  getEmployees: async (params = {}) => {
    try {
      const response = await axios.get('/api/employees', { params });
      return { success: true, data: response.data.data };
    } catch (error) {
      console.error('Error fetching employees:', error);
      return { 
        success: false, 
        message: error.response?.data?.message || 'Failed to fetch employees' 
      };
    }
  },

  // Get employees by department
  getEmployeesByDepartment: async (departmentId, params = {}) => {
    debugger;
    try {
      const response = await axios.get(`/api/employees/by-department/${departmentId}`, { params });
      return { success: true, data: response.data.data };
    } catch (error) {
      console.error(`Error fetching employees for department ${departmentId}:`, error);
      return { 
        success: false, 
        message: error.response?.data?.message || 'Failed to fetch employees by department' 
      };
    }
  },

  // Get single employee
  getEmployee: async (id) => {
    try {
      const response = await axios.get(`/api/employees/${id}`);
      return { success: true, data: response.data.data };
    } catch (error) {
      console.error(`Error fetching employee ${id}:`, error);
      return { 
        success: false, 
        message: error.response?.data?.message || 'Failed to fetch employee' 
      };
    }
  },

  // Create employee
  createEmployee: async (employeeData) => {
    try {
      const response = await axios.post('/api/employees', employeeData);
      return { success: true, data: response.data.data };
    } catch (error) {
      console.error('Error creating employee:', error);
      return { 
        success: false, 
        message: error.response?.data?.message || 'Failed to create employee' 
      };
    }
  },

  // Update employee
  updateEmployee: async (id, employeeData) => {
    try {
      const response = await axios.put(`/api/employees/${id}`, employeeData);
      return { success: true, data: response.data.data };
    } catch (error) {
      console.error(`Error updating employee ${id}:`, error);
      return { 
        success: false, 
        message: error.response?.data?.message || 'Failed to update employee' 
      };
    }
  },

  // Delete employee
  deleteEmployee: async (id) => {
    try {
      await axios.delete(`/api/employees/${id}`);
      return { success: true };
    } catch (error) {
      console.error(`Error deleting employee ${id}:`, error);
      return { 
        success: false, 
        message: error.response?.data?.message || 'Failed to delete employee' 
      };
    }
  },

  // Get employee's direct reports
  getDirectReports: async (id) => {
    try {
      const response = await axios.get(`/api/employees/${id}/direct-reports`);
      return { success: true, data: response.data.data };
    } catch (error) {
      console.error(`Error fetching direct reports for employee ${id}:`, error);
      return { 
        success: false, 
        message: error.response?.data?.message || 'Failed to fetch direct reports' 
      };
    }
  },

  // Get employee's reporting hierarchy
  getReportingHierarchy: async (id) => {
    try {
      const response = await axios.get(`/api/employees/${id}/hierarchy`);
      return { success: true, data: response.data.data };
    } catch (error) {
      console.error(`Error fetching reporting hierarchy for employee ${id}:`, error);
      return { 
        success: false, 
        message: error.response?.data?.message || 'Failed to fetch reporting hierarchy' 
      };
    }
  },

  // Get employee's manager chain
  getManagerChain: async (id) => {
    try {
      const response = await axios.get(`/api/employees/${id}/manager-chain`);
      return { success: true, data: response.data.data };
    } catch (error) {
      console.error(`Error fetching manager chain for employee ${id}:`, error);
      return { 
        success: false, 
        message: error.response?.data?.message || 'Failed to fetch manager chain' 
      };
    }
  },

  // Get managers list
  getManagers: async (params = {}) => {
    try {
      const response = await axios.get('/api/employees/managers/list', { params });
      return { success: true, data: response.data.data };
    } catch (error) {
      console.error('Error fetching managers:', error);
      return { 
        success: false, 
        message: error.response?.data?.message || 'Failed to fetch managers' 
      };
    }
  },

  // Import employees from file
  importEmployees: async (formData) => {
    debugger
    try {
      const response = await axios.post('/api/employees/import', formData, {
        headers: {
          'Content-Type': 'multipart/form-data'
        }
      });
      return { success: true, data: response.data.data, message: response.data.message };
    } catch (error) {
      console.error('Error importing employees:', error);
      return {
        success: false,
        message: error.response?.data?.message || 'Failed to import employees'
      };
    }
  },

  // Download sample employee template
  downloadSampleTemplateEmp: async (format = 'xlsx') => {
    debugger
    try {
      const response = await axios.get(`/api/employees/sample-template?format=${format}`, {
        responseType: 'blob'
      });
      
      // Create a download link
      const url = window.URL.createObjectURL(new Blob([response.data]));
      const link = document.createElement('a');
      link.href = url;
      link.setAttribute('download', `sample_employees.${format}`);
      document.body.appendChild(link);
      link.click();
      link.remove();
      
      return { success: true };
    } catch (error) {
      console.error('Error downloading sample template:', error);
      return { 
        success: false, 
        message: 'Failed to download sample template' 
      };
    }
  }
};

// Auth API
export const authApi = {
  // Get current user profile
  getProfile: async () => {
    try {
      const response = await axios.get('/api/auth/me');
      return { success: true, data: response.data.data };
    } catch (error) {
      console.error('Error fetching user profile:', error);
      return { 
        success: false, 
        message: error.response?.data?.message || 'Failed to fetch user profile' 
      };
    }
  },

  // Login user
  login: async (credentials) => {
    try {
      const response = await axios.post('/api/auth/login', credentials);
      return { success: true, data: response.data };
    } catch (error) {
      console.error('Error logging in:', error);
      return { 
        success: false, 
        message: error.response?.data?.message || 'Failed to login' 
      };
    }
  },

  // Register user
  register: async (userData) => {
    try {
      const response = await axios.post('/api/auth/register', userData);
      return { success: true, data: response.data };
    } catch (error) {
      console.error('Error registering user:', error);
      return { 
        success: false, 
        message: error.response?.data?.message || 'Failed to register user' 
      };
    }
  },

  // Logout user
  logout: async () => {
    try {
      const response = await axios.get('/api/auth/logout');
      return { success: true, data: response.data };
    } catch (error) {
      console.error('Error logging out:', error);
      return { 
        success: false, 
        message: error.response?.data?.message || 'Failed to logout' 
      };
    }
  }
};
// export const departmentApi = {
//   // Get all departments
//   getDepartments: async (params = {}) => {
//     try {
//       const response = await axios.get('/api/departments', { params });
//       return { success: true, data: response.data.data };
//     } catch (error) {
//       console.error('Error fetching departments:', error);
//       return { 
//         success: false, 
//         message: error.response?.data?.message || 'Failed to fetch departments' 
//       };
//     }
//   },

//   // Get department by ID
//   getDepartment: async (id) => {
//     try {
//       const response = await axios.get(`/api/departments/${id}`);
//       return { success: true, data: response.data.data };
//     } catch (error) {
//       console.error(`Error fetching department ${id}:`, error);
//       return { 
//         success: false, 
//         message: error.response?.data?.message || 'Failed to fetch department' 
//       };
//     }
//   },

//   // Get department employees
//   getDepartmentEmployees: async (id) => {
//     try {
//       const response = await axios.get(`/api/departments/${id}/employees`);
//       return { success: true, data: response.data.data };
//     } catch (error) {
//       console.error(`Error fetching employees for department ${id}:`, error);
//       return { 
//         success: false, 
//         message: error.response?.data?.message || 'Failed to fetch department employees' 
//       };
//     }
//   },

//   // Create department
//   createDepartment: async (departmentData) => {
//     try {
//       const response = await axios.post('/api/departments', departmentData);
//       return { success: true, data: response.data.data };
//     } catch (error) {
//       console.error('Error creating department:', error);
//       return { 
//         success: false, 
//         message: error.response?.data?.message || 'Failed to create department' 
//       };
//     }
//   },

//   // Update department
//   updateDepartment: async (id, departmentData) => {
//     try {
//       const response = await axios.put(`/api/departments/${id}`, departmentData);
//       return { success: true, data: response.data.data };
//     } catch (error) {
//       console.error(`Error updating department ${id}:`, error);
//       return { 
//         success: false, 
//         message: error.response?.data?.message || 'Failed to update department' 
//       };
//     }
//   },

//   // Delete department
//   deleteDepartment: async (id) => {
//     try {
//       const response = await axios.delete(`/api/departments/${id}`);
//       return { success: true, data: response.data };
//     } catch (error) {
//       console.error(`Error deleting department ${id}:`, error);
//       return { 
//         success: false, 
//         message: error.response?.data?.message || 'Failed to delete department' 
//       };
//     }
//   }
// };<|MERGE_RESOLUTION|>--- conflicted
+++ resolved
@@ -52,15 +52,9 @@
       return { success: true, data: response.data.data };
     } catch (error) {
       console.error('Error fetching completed surveys:', error);
-<<<<<<< HEAD
-      return {
-        success: false,
-        message: error.response?.data?.message || 'Failed to fetch completed surveys'
-=======
       return { 
         success: false, 
         message: error.response?.data?.message || 'Failed to fetch completed surveys' 
->>>>>>> fbb90b32
       };
     }
   },
