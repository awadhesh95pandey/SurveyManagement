const Survey = require('../models/Survey');
const Question = require('../models/Question');
const Consent = require('../models/Consent');
const User = require('../models/User');
const Notification = require('../models/Notification');
const { sendConsentRequestEmail, sendSurveyInvitationEmail } = require('../utils/emailSender');

// Helper function to get target users for a survey
const getTargetUsers = async (survey) => {
  let targetUsers = [];
  
  if (survey.targetEmployees && survey.targetEmployees.length > 0) {
    // If specific employees are targeted
    targetUsers = await User.find({
      _id: { $in: survey.targetEmployees },
      isActive: true
    }).select('_id name email department role');
  } else if (survey.department) {
    // If a department is targeted, fetch all employees from that department
    targetUsers = await User.find({
      department: survey.department,
      isActive: true,
      role: { $in: ['employee', 'manager'] }
    }).select('_id name email department role');
  } else {
    // If all employees are targeted
    targetUsers = await User.find({
      role: { $in: ['employee', 'manager'] },
      isActive: true
    }).select('_id name email department role');
  }
  
  return targetUsers;
};

// @desc    Create new survey
// @route   POST /api/surveys
// @access  Private (Admin only)
exports.createSurvey = async (req, res, next) => {
  try {
    // Add user to req.body
    req.body.createdBy = req.user.id;
    
    // Set duration days (endDate will be calculated as virtual field)
    const publishDate = new Date(req.body.publishDate);
    const durationDays = req.body.durationDays || req.body.noOfDays || 7;
    req.body.durationDays = durationDays;
    
    // Set consent deadline to publish date
    req.body.consentDeadline = publishDate;
    
    // Validate that we have either targetEmployees or department
    if (!req.body.targetEmployees && !req.body.department) {
      return res.status(400).json({
        success: false,
        message: 'Please provide either target employees or a department'
      });
    }
    
    // Create survey
    const survey = await Survey.create(req.body);
    
    // Get target users for consent generation
    const targetUsers = await getTargetUsers(survey);
    
    if (targetUsers.length === 0) {
      return res.status(400).json({
        success: false,
        message: 'No active users found for the specified target criteria'
      });
    }
    
    // If department was specified but no specific targetEmployees, populate targetEmployees with department users
    if (survey.department && (!survey.targetEmployees || survey.targetEmployees.length === 0)) {
      survey.targetEmployees = targetUsers.map(user => user._id);
      await Survey.findByIdAndUpdate(survey._id, { 
        targetEmployees: survey.targetEmployees 
      });
    }
    
    // Generate consent records and send emails
    const consentRecords = [];
    const notificationRecords = [];
    const emailResults = {
      sent: 0,
      failed: 0,
      errors: []
    };
    
    for (const user of targetUsers) {
      try {
        // Generate unique consent token
        const consentToken = require('crypto').randomBytes(32).toString('hex');
        
        // Create consent record
        const consentRecord = await Consent.create({
          userId: user._id,
          surveyId: survey._id,
          consentGiven: null,
          consentTimestamp: null,
          consentToken: consentToken,
          emailSent: false,
          emailSentAt: null
        });
        
        consentRecords.push(consentRecord);
        
        // Create notification record
        const notificationRecord = await Notification.create({
          userId: user._id,
          surveyId: survey._id,
          type: 'consent_request',
          sent: false,
          sentAt: null,
          deliveryStatus: 'pending'
        });
        
        notificationRecords.push(notificationRecord);
        
        // Send consent email
        try {
          await sendConsentRequestEmail({
            to: user.email,
            userName: user.name,
            surveyName: survey.name,
            publishDate: survey.publishDate,
            consentToken: consentRecord.consentToken
          });
          
          // Update consent record and notification
          await Consent.findByIdAndUpdate(consentRecord._id, {
            emailSent: true,
            emailSentAt: Date.now()
          });
          
          await Notification.findByIdAndUpdate(notificationRecord._id, {
            sent: true,
            sentAt: Date.now(),
            deliveryStatus: 'sent'
          });
          
          emailResults.sent++;
        } catch (emailError) {
          console.error(`Failed to send email to ${user.email}:`, emailError);
          emailResults.failed++;
          emailResults.errors.push({
            email: user.email,
            error: emailError.message
          });
        }
      } catch (recordError) {
        console.error(`Failed to create records for user ${user._id}:`, recordError);
        emailResults.failed++;
        emailResults.errors.push({
          userId: user._id,
          email: user.email,
          error: recordError.message
        });
      }
    }
    
    // Update survey status to pending_consent
    await Survey.findByIdAndUpdate(
      survey._id,
      { status: 'pending_consent', updatedAt: Date.now() }
    );
    
    // Get updated survey with new status
    const updatedSurvey = await Survey.findById(survey._id);
    
    res.status(201).json({
      success: true,
      data: updatedSurvey,
      consentProcess: {
        targetUsersCount: targetUsers.length,
        consentRecordsCreated: consentRecords.length,
        emailResults: emailResults
      }
    });
  } catch (err) {
    next(err);
  }
};

// @desc    Get all surveys
// @route   GET /api/surveys
// @access  Private
exports.getSurveys = async (req, res, next) => {
  try {
    let query;
    
    // Copy req.query
    const reqQuery = { ...req.query };
    
    // Fields to exclude
    const removeFields = ['select', 'sort', 'page', 'limit'];
    
    // Loop over removeFields and delete them from reqQuery
    removeFields.forEach(param => delete reqQuery[param]);
    
    // Create query string
    let queryStr = JSON.stringify(reqQuery);
    
    // Create operators ($gt, $gte, etc)
    queryStr = queryStr.replace(/\b(gt|gte|lt|lte|in)\b/g, match => `$${match}`);
    
    // Finding resource
    query = Survey.find(JSON.parse(queryStr));
    
    // Select Fields
    if (req.query.select) {
      const fields = req.query.select.split(',').join(' ');
      query = query.select(fields);
    }
    
    // Sort
    if (req.query.sort) {
      const sortBy = req.query.sort.split(',').join(' ');
      query = query.sort(sortBy);
    } else {
      query = query.sort('-createdAt');
    }
    
    // Pagination
    const page = parseInt(req.query.page, 10) || 1;
    const limit = parseInt(req.query.limit, 10) || 10;
    const startIndex = (page - 1) * limit;
    const endIndex = page * limit;
    const total = await Survey.countDocuments();
    
    query = query.skip(startIndex).limit(limit);
    
    // Executing query
    const surveys = await query;
    
    // Pagination result
    const pagination = {};
    
    if (endIndex < total) {
      pagination.next = {
        page: page + 1,
        limit
      };
    }
    
    if (startIndex > 0) {
      pagination.prev = {
        page: page - 1,
        limit
      };
    }
    
    res.status(200).json({
      success: true,
      count: surveys.length,
      pagination,
      data: surveys
    });
  } catch (err) {
    next(err);
  }
};

// @desc    Get single survey
// @route   GET /api/surveys/:id
// @access  Private
exports.getSurvey = async (req, res, next) => {
  try {
    const survey = await Survey.findById(req.params.id);
    
    if (!survey) {
      return res.status(404).json({
        success: false,
        message: `Survey not found with id of ${req.params.id}`
      });
    }
    
    res.status(200).json({
      success: true,
      data: survey
    });
  } catch (err) {
    next(err);
  }
};

// @desc    Update survey
// @route   PUT /api/surveys/:id
// @access  Private (Admin only)
exports.updateSurvey = async (req, res, next) => {
  try {
    let survey = await Survey.findById(req.params.id);
    
    if (!survey) {
      return res.status(404).json({
        success: false,
        message: `Survey not found with id of ${req.params.id}`
      });
    }
    
    // Make sure user is survey creator or admin
    if (survey.createdBy.toString() !== req.user.id && req.user.role !== 'admin') {
      return res.status(401).json({
        success: false,
        message: `User ${req.user.id} is not authorized to update this survey`
      });
    }
    
    // Don't allow updating status directly
    if (req.body.status) {
      delete req.body.status;
    }
    
    // Update survey
    survey = await Survey.findByIdAndUpdate(req.params.id, req.body, {
      new: true,
      runValidators: true
    });
    
    res.status(200).json({
      success: true,
      data: survey
    });
  } catch (err) {
    next(err);
  }
};

// @desc    Delete survey
// @route   DELETE /api/surveys/:id
// @access  Private (Admin only)
exports.deleteSurvey = async (req, res, next) => {
  try {
    const survey = await Survey.findById(req.params.id);
    
    if (!survey) {
      return res.status(404).json({
        success: false,
        message: `Survey not found with id of ${req.params.id}`
      });
    }
    
    // Make sure user is survey creator or admin
    if (survey.createdBy.toString() !== req.user.id && req.user.role !== 'admin') {
      return res.status(401).json({
        success: false,
        message: `User ${req.user.id} is not authorized to delete this survey`
      });
    }
    
    // Delete related data
    await Question.deleteMany({ surveyId: req.params.id });
    await Consent.deleteMany({ surveyId: req.params.id });
    await Notification.deleteMany({ surveyId: req.params.id });
    
    // Delete survey
    await survey.remove();
    
    res.status(200).json({
      success: true,
      data: {}
    });
  } catch (err) {
    next(err);
  }
};

// @desc    Get upcoming surveys
// @route   GET /api/surveys/upcoming
// @access  Private
exports.getUpcomingSurveys = async (req, res, next) => {
  try {
    const surveys = await Survey.find({
      publishDate: { $gt: new Date() },
      status: { $in: ['draft', 'pending_consent'] }
    }).sort({ publishDate: 1 });
    
    res.status(200).json({
      success: true,
      count: surveys.length,
      data: surveys
    });
  } catch (err) {
    next(err);
  }
};

// @desc    Get active surveys
// @route   GET /api/surveys/active
// @access  Private
exports.getActiveSurveys = async (req, res, next) => {
  try {
    const now = new Date();
    
    const surveys = await Survey.find({
      publishDate: { $lte: now },
      endDate: { $gte: now },
      status: 'active'
    }).sort({ endDate: 1 });
    
    res.status(200).json({
      success: true,
      count: surveys.length,
      data: surveys
    });
  } catch (err) {
    next(err);
  }
};

// @desc    Update survey status
// @route   PUT /api/surveys/:id/status
// @access  Private (Admin only)
exports.updateSurveyStatus = async (req, res, next) => {
  try {
    const { status } = req.body;
    
    if (!status) {
      return res.status(400).json({
        success: false,
        message: 'Please provide a status'
      });
    }
    
    let survey = await Survey.findById(req.params.id);
    
    if (!survey) {
      return res.status(404).json({
        success: false,
        message: `Survey not found with id of ${req.params.id}`
      });
    }
    
    // Make sure user is survey creator or admin
    if (survey.createdBy.toString() !== req.user.id && req.user.role !== 'admin') {
      return res.status(401).json({
        success: false,
        message: `User ${req.user.id} is not authorized to update this survey`
      });
    }
    
    // Update survey status
    survey = await Survey.findByIdAndUpdate(
      req.params.id,
      { status, updatedAt: Date.now() },
      {
        new: true,
        runValidators: true
      }
    );
    
    res.status(200).json({
      success: true,
      data: survey
    });
  } catch (err) {
    next(err);
  }
};

// @desc    Generate consent records for a survey
// @route   POST /api/surveys/:id/generate-consent
// @access  Private (Admin only)
exports.generateConsentRecords = async (req, res, next) => {
  try {
    const survey = await Survey.findById(req.params.id);
    
    if (!survey) {
      return res.status(404).json({
        success: false,
        message: `Survey not found with id of ${req.params.id}`
      });
    }
    
    // Make sure user is survey creator or admin
    if (survey.createdBy.toString() !== req.user.id && req.user.role !== 'admin') {
      return res.status(401).json({
        success: false,
        message: `User ${req.user.id} is not authorized to generate consent records for this survey`
      });
    }
    
    // Get target users
    const targetUsers = await getTargetUsers(survey);
    
    // Create consent records
    const consentRecords = [];
    const notificationRecords = [];
    const emailResults = {
      sent: 0,
      failed: 0,
      skipped: 0,
      errors: []
    };
    
    for (const user of targetUsers) {
      try {
        // Check if consent record already exists for this user and survey
        let consentRecord = await Consent.findOne({
          userId: user._id,
          surveyId: survey._id
        });
        
        let notificationRecord = await Notification.findOne({
          userId: user._id,
          surveyId: survey._id,
          type: 'consent_request'
        });
        
        // If consent record doesn't exist, create it
        if (!consentRecord) {
          // Generate unique consent token
          const consentToken = require('crypto').randomBytes(32).toString('hex');
          
          // Create consent record
          consentRecord = await Consent.create({
            userId: user._id,
            surveyId: survey._id,
            consentGiven: null,
            consentTimestamp: null,
            consentToken: consentToken,
            emailSent: false,
            emailSentAt: null
          });
        }
        
        consentRecords.push(consentRecord);
        
        // If notification record doesn't exist, create it
        if (!notificationRecord) {
          notificationRecord = await Notification.create({
            userId: user._id,
            surveyId: survey._id,
            type: 'consent_request',
            sent: false,
            sentAt: null,
            deliveryStatus: 'pending'
          });
        }
        
        notificationRecords.push(notificationRecord);
        
        // Send consent email only if not already sent
        if (!consentRecord.emailSent) {
          try {
            await sendConsentRequestEmail({
              to: user.email,
              userName: user.name,
              surveyName: survey.name,
              publishDate: survey.publishDate,
              consentToken: consentRecord.consentToken
            });
            
            // Update consent record and notification
            await Consent.findByIdAndUpdate(consentRecord._id, {
              emailSent: true,
              emailSentAt: Date.now()
            });
            
            await Notification.findByIdAndUpdate(notificationRecord._id, {
              sent: true,
              sentAt: Date.now(),
              deliveryStatus: 'sent'
            });
            
            emailResults.sent++;
          } catch (emailError) {
            console.error(`Failed to send email to ${user.email}:`, emailError);
            emailResults.failed++;
            emailResults.errors.push({
              email: user.email,
              error: emailError.message
            });
          }
        } else {
          emailResults.skipped++;
        }
      } catch (recordError) {
        console.error(`Failed to process user ${user._id}:`, recordError);
        emailResults.failed++;
        emailResults.errors.push({
          userId: user._id,
          email: user.email,
          error: recordError.message
        });
      }
    }
    
    // Update survey status
    await Survey.findByIdAndUpdate(
      req.params.id,
      { status: 'pending_consent', updatedAt: Date.now() }
    );
    
    res.status(200).json({
      success: true,
      count: consentRecords.length,
      data: {
        consentRecords,
        notificationRecords,
        emailResults
      }
    });
  } catch (err) {
    next(err);
  }
};

// @desc    Automatically update survey statuses based on dates
// @route   GET /api/surveys/update-statuses
// @access  Private (Admin only)
exports.updateSurveyStatuses = async (req, res, next) => {
  try {
    const now = new Date();
    
    // Update surveys that should be active
    const activatedSurveys = await Survey.updateMany(
      {
        publishDate: { $lte: now },
        endDate: { $gte: now },
        status: 'pending_consent'
      },
      {
        $set: {
          status: 'active',
          updatedAt: now
        }
      }
    );
    
    // Update surveys that have ended
    const completedSurveys = await Survey.updateMany(
      {
        endDate: { $lt: now },
        status: 'active'
      },
      {
        $set: {
          status: 'completed',
          updatedAt: now
        }
      }
    );
    
    res.status(200).json({
      success: true,
      data: {
        activated: activatedSurveys.nModified,
        completed: completedSurveys.nModified
      }
    });
  } catch (err) {
    next(err);
  }
};

// @desc    Get consent status for a survey (admin)
// @route   GET /api/surveys/:id/consent/status
// @access  Private (Admin only)
exports.getConsentStatus = async (req, res, next) => {
  try {
    const surveyId = req.params.id;

    // Find all consent records for this survey
    const consentRecords = await Consent.find({ surveyId })
      .populate('userId', 'name email department');

    res.status(200).json({
      success: true,
      data: consentRecords
    });
  } catch (err) {
    next(err);
  }
};

// @desc    Get all employees for survey targeting
// @route   GET /api/employees
// @access  Private (Admin only)
exports.getEmployees = async (req, res, next) => {
  try {
    const { department } = req.query;
    
    let query = {
      role: { $in: ['employee', 'manager'] },
      isActive: true
    };
    
    // Filter by department if specified
    if (department && department !== 'All Departments') {
      query.department = department;
    }
    
    const employees = await User.find(query)
      .select('_id name email department role')
      .sort({ name: 1 });

    res.status(200).json({
      success: true,
      count: employees.length,
      data: employees
    });
  } catch (err) {
    next(err);
  }
};

// @desc    Get all departments
// @route   GET /api/departments
// @access  Private (Admin only)
exports.getDepartments = async (req, res, next) => {
  try {
    const departments = await User.distinct('department', {
      role: { $in: ['employee', 'manager'] },
      isActive: true
    });
    
    // Add "All Departments" option
    const departmentList = ['All Departments', ...departments.filter(dept => dept)];

    res.status(200).json({
      success: true,
      count: departmentList.length,
      data: departmentList
    });
  } catch (err) {
    next(err);
  }
};

// @desc    Send survey links to specific departments
// @route   POST /api/surveys/:id/send-to-departments
// @access  Private (Admin only)
exports.sendSurveyLinksToDepartments = async (req, res, next) => {
  try {
    const { departmentIds, employeeIds } = req.body;

    if (!departmentIds || !Array.isArray(departmentIds) || departmentIds.length === 0) {
      return res.status(400).json({
        success: false,
        message: 'Please provide at least one department ID'
      });
    }

    const survey = await Survey.findById(req.params.id);
    
    if (!survey) {
      return res.status(404).json({
        success: false,
        message: `Survey not found with id of ${req.params.id}`
      });
    }

    // Make sure user is survey creator or admin
    if (survey.createdBy.toString() !== req.user.id && req.user.role !== 'admin') {
      return res.status(401).json({
        success: false,
        message: `User ${req.user.id} is not authorized to send survey links for this survey`
      });
    }

    // Get target employees based on department IDs or specific employee IDs
    let targetEmployees = [];
    
    if (employeeIds && Array.isArray(employeeIds) && employeeIds.length > 0) {
      // Use specific employee IDs if provided
      targetEmployees = await User.find({
        _id: { $in: employeeIds },
        isActive: true
      }).populate('department', 'name code');
    } else {
      // Get employees from specified departments
      targetEmployees = await User.find({
        department: { $in: departmentIds },
        isActive: true,
        role: { $in: ['employee', 'manager'] }
      }).populate('department', 'name code');
    }

    if (targetEmployees.length === 0) {
      return res.status(400).json({
        success: false,
        message: 'No active employees found in the specified departments'
      });
    }

    // Create notifications and send emails for each target employee
    const notifications = [];
<<<<<<< HEAD
    const surveyLink = `${process.env.FRONTEND_URL}/surveys/${survey._id}/take`;
=======
    const emailResults = [];
    const surveyLink = `${process.env.CLIENT_URL}/surveys/${survey._id}/take`;
>>>>>>> c61a6e5b

    for (const employee of targetEmployees) {
      try {
        // Create notification
        const notification = await Notification.create({
          userId: employee._id,
          type: 'survey_invitation',
          title: `New Survey: ${survey.name}`,
          message: `You have been invited to participate in the survey "${survey.name}". Please click the link to start.`,
          data: {
            surveyId: survey._id,
            surveyName: survey.name,
            surveyLink: surveyLink,
            dueDate: survey.endDate
          },
          priority: 'medium'
        });

        notifications.push(notification);

        // Send email notification
        try {
          const emailResult = await sendSurveyInvitationEmail({
            to: employee.email,
            employeeName: employee.name,
            surveyName: survey.name,
            surveyDescription: survey.description,
            surveyLink: surveyLink,
            dueDate: survey.endDate,
            departmentName: employee.department?.name
          });

          emailResults.push({
            employeeId: employee._id,
            employeeName: employee.name,
            email: employee.email,
            status: 'sent',
            messageId: emailResult.messageId,
            sentAt: new Date()
          });

          // Update notification as sent
          notification.sent = true;
          notification.sentAt = new Date();
          notification.deliveryStatus = 'sent';
          await notification.save();

          console.log(`Survey invitation email sent to ${employee.email} for survey ${survey.name}`);
        } catch (emailError) {
          console.error(`Failed to send email to ${employee.email}:`, emailError.message);
          
          emailResults.push({
            employeeId: employee._id,
            employeeName: employee.name,
            email: employee.email,
            status: 'failed',
            error: emailError.message,
            attemptedAt: new Date()
          });

          // Update notification as failed
          notification.deliveryStatus = 'failed';
          await notification.save();
        }
      } catch (notificationError) {
        console.error(`Failed to create notification for ${employee.email}:`, notificationError.message);
        
        emailResults.push({
          employeeId: employee._id,
          employeeName: employee.name,
          email: employee.email,
          status: 'failed',
          error: `Notification creation failed: ${notificationError.message}`,
          attemptedAt: new Date()
        });
      }
    }

    // Update survey with target employees if not already set
    if (!survey.targetEmployees || survey.targetEmployees.length === 0) {
      survey.targetEmployees = targetEmployees.map(emp => emp._id);
      await survey.save();
    }

    // Calculate email statistics
    const emailStats = {
      total: emailResults.length,
      sent: emailResults.filter(r => r.status === 'sent').length,
      failed: emailResults.filter(r => r.status === 'failed').length
    };

    res.status(200).json({
      success: true,
      message: `Survey distribution completed: ${emailStats.sent} emails sent successfully, ${emailStats.failed} failed`,
      data: {
        surveyId: survey._id,
        surveyName: survey.name,
        targetEmployees: targetEmployees.length,
        departments: departmentIds.length,
        notifications: notifications.length,
        emailStats,
        employeeDetails: targetEmployees.map(emp => {
          const emailResult = emailResults.find(r => r.employeeId.toString() === emp._id.toString());
          return {
            id: emp._id,
            name: emp.name,
            email: emp.email,
            department: emp.department?.name || 'No Department',
            emailStatus: emailResult?.status || 'unknown',
            emailSentAt: emailResult?.sentAt || null,
            emailError: emailResult?.error || null
          };
        }),
        emailResults: emailResults
      }
    });
  } catch (err) {
    next(err);
  }
};<|MERGE_RESOLUTION|>--- conflicted
+++ resolved
@@ -786,12 +786,8 @@
 
     // Create notifications and send emails for each target employee
     const notifications = [];
-<<<<<<< HEAD
-    const surveyLink = `${process.env.FRONTEND_URL}/surveys/${survey._id}/take`;
-=======
     const emailResults = [];
     const surveyLink = `${process.env.CLIENT_URL}/surveys/${survey._id}/take`;
->>>>>>> c61a6e5b
 
     for (const employee of targetEmployees) {
       try {
