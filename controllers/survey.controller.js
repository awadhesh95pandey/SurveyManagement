const Survey = require('../models/Survey');
const Question = require('../models/Question');
const Consent = require('../models/Consent');
const User = require('../models/User');
const Notification = require('../models/Notification');
const SurveyToken = require('../models/SurveyToken');
const { sendConsentRequestEmail, sendSurveyInvitationEmail } = require('../utils/emailSender');
const crypto = require('crypto');

// Helper function to get target users for a survey
const getTargetUsers = async (survey) => {
  let targetUsers = [];
  
  if (survey.targetEmployees && survey.targetEmployees.length > 0) {
    // If specific employees are targeted
    targetUsers = await User.find({
      _id: { $in: survey.targetEmployees },
      isActive: true
    }).select('_id name email department role');
  } else if (survey.department) {
    // If a department is targeted, fetch all employees from that department
    targetUsers = await User.find({
      department: survey.department,
      isActive: true,
      role: { $in: ['employee', 'manager'] }
    }).select('_id name email department role');
  } else {
    // If all employees are targeted
    targetUsers = await User.find({
      role: { $in: ['employee', 'manager'] },
      isActive: true
    }).select('_id name email department role');
  }
  
  return targetUsers;
};

// @desc    Create new survey
// @route   POST /api/surveys
// @access  Private (Admin only)
exports.createSurvey = async (req, res, next) => {
  try {
    // Add user to req.body
    req.body.createdBy = req.user.id;
    
    // Set duration days (endDate will be calculated as virtual field)
    const publishDate = new Date(req.body.publishDate);
    const durationDays = req.body.durationDays || req.body.noOfDays || 7;
    req.body.durationDays = durationDays;
    
    // Set consent deadline to publish date
    req.body.consentDeadline = publishDate;
    
    // Validate that we have either targetEmployees or department
    if (!req.body.targetEmployees && !req.body.department) {
      return res.status(400).json({
        success: false,
        message: 'Please provide either target employees or a department'
      });
    }
    
    // Create survey
    const survey = await Survey.create(req.body);
    
    // Get target users for consent generation
    const targetUsers = await getTargetUsers(survey);
    
    if (targetUsers.length === 0) {
      return res.status(400).json({
        success: false,
        message: 'No active users found for the specified target criteria'
      });
    }
    
    // If department was specified but no specific targetEmployees, populate targetEmployees with department users
    if (survey.department && (!survey.targetEmployees || survey.targetEmployees.length === 0)) {
      survey.targetEmployees = targetUsers.map(user => user._id);
      await Survey.findByIdAndUpdate(survey._id, { 
        targetEmployees: survey.targetEmployees 
      });
    }
    
    // Generate consent records and send emails
    const consentRecords = [];
    const notificationRecords = [];
    const emailResults = {
      sent: 0,
      failed: 0,
      errors: []
    };
    
    for (const user of targetUsers) {
      try {
        // Generate unique consent token
        const consentToken = require('crypto').randomBytes(32).toString('hex');
        
        // Create consent record
        const consentRecord = await Consent.create({
          userId: user._id,
          surveyId: survey._id,
          consentGiven: null,
          consentTimestamp: null,
          consentToken: consentToken,
          emailSent: false,
          emailSentAt: null
        });
        
        consentRecords.push(consentRecord);
        
        // Create notification record
        const notificationRecord = await Notification.create({
          userId: user._id,
          surveyId: survey._id,
          type: 'consent_request',
          sent: false,
          sentAt: null,
          deliveryStatus: 'pending'
        });
        
        notificationRecords.push(notificationRecord);
        
        // Send consent email
        try {
          await sendConsentRequestEmail({
            to: user.email,
            userName: user.name,
            surveyName: survey.name,
            publishDate: survey.publishDate,
            consentToken: consentRecord.consentToken
          });
          
          // Update consent record and notification
          await Consent.findByIdAndUpdate(consentRecord._id, {
            emailSent: true,
            emailSentAt: Date.now()
          });
          
          await Notification.findByIdAndUpdate(notificationRecord._id, {
            sent: true,
            sentAt: Date.now(),
            deliveryStatus: 'sent'
          });
          
          emailResults.sent++;
        } catch (emailError) {
          console.error(`Failed to send email to ${user.email}:`, emailError);
          emailResults.failed++;
          emailResults.errors.push({
            email: user.email,
            error: emailError.message
          });
        }
      } catch (recordError) {
        console.error(`Failed to create records for user ${user._id}:`, recordError);
        emailResults.failed++;
        emailResults.errors.push({
          userId: user._id,
          email: user.email,
          error: recordError.message
        });
      }
    }
    
    // Update survey status to pending_consent
    await Survey.findByIdAndUpdate(
      survey._id,
      { status: 'pending_consent', updatedAt: Date.now() }
    );
    
    // Get updated survey with new status
    const updatedSurvey = await Survey.findById(survey._id);
    
    res.status(201).json({
      success: true,
      data: updatedSurvey,
      consentProcess: {
        targetUsersCount: targetUsers.length,
        consentRecordsCreated: consentRecords.length,
        emailResults: emailResults
      }
    });
  } catch (err) {
    next(err);
  }
};

// @desc    Get all surveys
// @route   GET /api/surveys
// @access  Private
exports.getSurveys = async (req, res, next) => {
  try {
    let query;
    
    // Copy req.query
    const reqQuery = { ...req.query };
    
    // Fields to exclude
    const removeFields = ['select', 'sort', 'page', 'limit'];
    
    // Loop over removeFields and delete them from reqQuery
    removeFields.forEach(param => delete reqQuery[param]);
    
    // Create query string
    let queryStr = JSON.stringify(reqQuery);
    
    // Create operators ($gt, $gte, etc)
    queryStr = queryStr.replace(/\b(gt|gte|lt|lte|in)\b/g, match => `$${match}`);
    
    // Finding resource
    query = Survey.find(JSON.parse(queryStr));
    
    // Select Fields
    if (req.query.select) {
      const fields = req.query.select.split(',').join(' ');
      query = query.select(fields);
    }
    
    // Sort
    if (req.query.sort) {
      const sortBy = req.query.sort.split(',').join(' ');
      query = query.sort(sortBy);
    } else {
      query = query.sort('-createdAt');
    }
    
    // Pagination
    const page = parseInt(req.query.page, 10) || 1;
    const limit = parseInt(req.query.limit, 10) || 10;
    const startIndex = (page - 1) * limit;
    const endIndex = page * limit;
    const total = await Survey.countDocuments();
    
    query = query.skip(startIndex).limit(limit);
    
    // Executing query
    const surveys = await query;
    
    // Pagination result
    const pagination = {};
    
    if (endIndex < total) {
      pagination.next = {
        page: page + 1,
        limit
      };
    }
    
    if (startIndex > 0) {
      pagination.prev = {
        page: page - 1,
        limit
      };
    }
    
    res.status(200).json({
      success: true,
      count: surveys.length,
      pagination,
      data: surveys
    });
  } catch (err) {
    next(err);
  }
};

// @desc    Get single survey
// @route   GET /api/surveys/:id
// @access  Private
exports.getSurvey = async (req, res, next) => {
  try {
    const survey = await Survey.findById(req.params.id);
    
    if (!survey) {
      return res.status(404).json({
        success: false,
        message: `Survey not found with id of ${req.params.id}`
      });
    }
    
    // For public access (survey taking), check if survey is active
    if (req.route.path === '/:id/take') {
      const now = new Date();
      const publishDate = new Date(survey.publishDate);
      const endDate = survey.endDate;
      
      if (now < publishDate) {
        return res.status(400).json({
          success: false,
          message: 'Survey has not started yet',
          status: 'upcoming',
          publishDate: publishDate
        });
      } else if (now > endDate) {
        return res.status(400).json({
          success: false,
          message: 'Survey has ended',
          status: 'closed',
          endDate: endDate
        });
      }
      
      // Survey is active, allow access
    }
    
    res.status(200).json({
      success: true,
      data: survey
    });
  } catch (err) {
    next(err);
  }
};

// @desc    Update survey
// @route   PUT /api/surveys/:id
// @access  Private (Admin only)
exports.updateSurvey = async (req, res, next) => {
  try {
    let survey = await Survey.findById(req.params.id);
    
    if (!survey) {
      return res.status(404).json({
        success: false,
        message: `Survey not found with id of ${req.params.id}`
      });
    }
    
    // Make sure user is survey creator or admin
    if (survey.createdBy.toString() !== req.user.id && req.user.role !== 'admin') {
      return res.status(401).json({
        success: false,
        message: `User ${req.user.id} is not authorized to update this survey`
      });
    }
    
    // Don't allow updating status directly
    if (req.body.status) {
      delete req.body.status;
    }
    
    // Update survey
    survey = await Survey.findByIdAndUpdate(req.params.id, req.body, {
      new: true,
      runValidators: true
    });
    
    res.status(200).json({
      success: true,
      data: survey
    });
  } catch (err) {
    next(err);
  }
};

// @desc    Delete survey
// @route   DELETE /api/surveys/:id
// @access  Private (Admin only)
exports.deleteSurvey = async (req, res, next) => {
  try {
    const survey = await Survey.findById(req.params.id);
    
    if (!survey) {
      return res.status(404).json({
        success: false,
        message: `Survey not found with id of ${req.params.id}`
      });
    }
    
    // Make sure user is survey creator or admin
    if (survey.createdBy.toString() !== req.user.id && req.user.role !== 'admin') {
      return res.status(401).json({
        success: false,
        message: `User ${req.user.id} is not authorized to delete this survey`
      });
    }
    
    // Delete related data
    await Question.deleteMany({ surveyId: req.params.id });
    await Consent.deleteMany({ surveyId: req.params.id });
    await Notification.deleteMany({ surveyId: req.params.id });
    
    // Delete survey
    await survey.remove();
    
    res.status(200).json({
      success: true,
      data: {}
    });
  } catch (err) {
    next(err);
  }
};

// @desc    Get upcoming surveys
// @route   GET /api/surveys/upcoming
// @access  Private
exports.getUpcomingSurveys = async (req, res, next) => {
  try {
    const surveys = await Survey.find({
      publishDate: { $gt: new Date() },
      status: { $in: ['draft', 'pending_consent', 'consented'] }
    }).sort({ publishDate: 1 });
    
    res.status(200).json({
      success: true,
      count: surveys.length,
      data: surveys
    });
  } catch (err) {
    next(err);
  }
};

// @desc    Get active surveys
// @route   GET /api/surveys/active
// @access  Private
exports.getActiveSurveys = async (req, res, next) => {
  try {
    const now = new Date();

    const activeSurveys = await Survey.find({
      // Only include surveys that have already been published
      publishDate: { $lte: now },

      // Dynamically calculate the end date using durationDays
      $expr: {
        $lte: [
          now,
          {
            $add: [
              "$publishDate",
              { $multiply: ["$durationDays", 86400000] } // 86400000 ms = 1 day
            ]
          }
        ]
      }
    });

    res.status(200).json({
      success: true,
      count: activeSurveys.length,
      data: activeSurveys
    });
  } catch (err) {
    next(err);
  }
};

// @desc    Get completed surveys
// @route   GET /api/surveys/completed
// @access  Private
exports.getCompletedSurveys = async (req, res, next) => {
  try {
    const now = new Date();
<<<<<<< HEAD
    const completedSurveys = await Survey.find({
      endDate: { $lt: now },
    }).sort({ endDate: -1 });
=======

    const completedSurveys = await Survey.find({
      // Only include surveys that have been published
      publishDate: { $lte: now },

      // Survey has ended (current time is past the calculated end date)
      $expr: {
        $gt: [
          now,
          {
            $add: [
              "$publishDate",
              { $multiply: ["$durationDays", 86400000] } // 86400000 ms = 1 day
            ]
          }
        ]
      }
    }).sort('-createdAt'); // Sort by most recently created first

>>>>>>> fbb90b32
    res.status(200).json({
      success: true,
      count: completedSurveys.length,
      data: completedSurveys
    });
  } catch (err) {
    next(err);
  }
};
<<<<<<< HEAD
=======


>>>>>>> fbb90b32


// @desc    Update survey status
// @route   PUT /api/surveys/:id/status
// @access  Private (Admin only)
exports.updateSurveyStatus = async (req, res, next) => {
  try {
    const { status } = req.body;
    
    if (!status) {
      return res.status(400).json({
        success: false,
        message: 'Please provide a status'
      });
    }
    
    let survey = await Survey.findById(req.params.id);
    
    if (!survey) {
      return res.status(404).json({
        success: false,
        message: `Survey not found with id of ${req.params.id}`
      });
    }
    
    // Make sure user is survey creator or admin
    if (survey.createdBy.toString() !== req.user.id && req.user.role !== 'admin') {
      return res.status(401).json({
        success: false,
        message: `User ${req.user.id} is not authorized to update this survey`
      });
    }
    
    // Update survey status
    survey = await Survey.findByIdAndUpdate(
      req.params.id,
      { status, updatedAt: Date.now() },
      {
        new: true,
        runValidators: true
      }
    );
    
    res.status(200).json({
      success: true,
      data: survey
    });
  } catch (err) {
    next(err);
  }
};

// @desc    Generate consent records for a survey
// @route   POST /api/surveys/:id/generate-consent
// @access  Private (Admin only)
exports.generateConsentRecords = async (req, res, next) => {
  try {
    const survey = await Survey.findById(req.params.id);
    
    if (!survey) {
      return res.status(404).json({
        success: false,
        message: `Survey not found with id of ${req.params.id}`
      });
    }
    
    // Make sure user is survey creator or admin
    if (survey.createdBy.toString() !== req.user.id && req.user.role !== 'admin') {
      return res.status(401).json({
        success: false,
        message: `User ${req.user.id} is not authorized to generate consent records for this survey`
      });
    }
    
    // Get target users
    const targetUsers = await getTargetUsers(survey);
    
    // Create consent records
    const consentRecords = [];
    const notificationRecords = [];
    const emailResults = {
      sent: 0,
      failed: 0,
      skipped: 0,
      errors: []
    };
    
    for (const user of targetUsers) {
      try {
        // Check if consent record already exists for this user and survey
        let consentRecord = await Consent.findOne({
          userId: user._id,
          surveyId: survey._id
        });
        
        let notificationRecord = await Notification.findOne({
          userId: user._id,
          surveyId: survey._id,
          type: 'consent_request'
        });
        
        // If consent record doesn't exist, create it
        if (!consentRecord) {
          // Generate unique consent token
          const consentToken = require('crypto').randomBytes(32).toString('hex');
          
          // Create consent record
          consentRecord = await Consent.create({
            userId: user._id,
            surveyId: survey._id,
            consentGiven: null,
            consentTimestamp: null,
            consentToken: consentToken,
            emailSent: false,
            emailSentAt: null
          });
        }
        
        consentRecords.push(consentRecord);
        
        // If notification record doesn't exist, create it
        if (notificationRecord != null) {
          notificationRecord = await Notification.create({
            userId: user._id,
            surveyId: survey._id,
            type: 'consent_request',
            sent: false,
            sentAt: null,
            deliveryStatus: 'pending'
          });
        }
        
        notificationRecords.push(notificationRecord);
        
        // Send consent email only if not already sent
        if (!consentRecord.emailSent) {
          try {
            await sendConsentRequestEmail({
              to: user.email,
              userName: user.name,
              surveyName: survey.name,
              publishDate: survey.publishDate,
              consentToken: consentRecord.consentToken
            });
            
            // Update consent record and notification
            await Consent.findByIdAndUpdate(consentRecord._id, {
              emailSent: true,
              emailSentAt: Date.now()
            });

            // Update consent record and notification
            await Survey.findByIdAndUpdate(survey._id, {
              consentEmailSent: true,
            });
            
            await Notification.findByIdAndUpdate(notificationRecord._id, {
              sent: true,
              sentAt: Date.now(),
              deliveryStatus: 'sent'
            });
            
            emailResults.sent++;
          } catch (emailError) {
            console.error(`Failed to send email to ${user.email}:`, emailError);
            emailResults.failed++;
            emailResults.errors.push({
              email: user.email,
              error: emailError.message
            });
          }
        } else {
          emailResults.skipped++;
        }
      } catch (recordError) {
        console.error(`Failed to process user ${user._id}:`, recordError);
        emailResults.failed++;
        emailResults.errors.push({
          userId: user._id,
          email: user.email,
          error: recordError.message
        });
      }
    }
    
    // Update survey status
    await Survey.findByIdAndUpdate(
      req.params.id,
      { status: 'pending_consent', updatedAt: Date.now() }
    );
    
    res.status(200).json({
      success: true,
      count: consentRecords.length,
      data: {
        consentRecords,
        notificationRecords,
        emailResults
      }
    });
  } catch (err) {
    next(err);
  }
};

// @desc    Automatically update survey statuses based on dates
// @route   GET /api/surveys/update-statuses
// @access  Private (Admin only)
exports.updateSurveyStatuses = async (req, res, next) => {
  try {
    const now = new Date();
    
    // Update surveys that should be active
    const activatedSurveys = await Survey.updateMany(
      {
        publishDate: { $lte: now },
        endDate: { $gte: now },
        status: 'pending_consent'
      },
      {
        $set: {
          status: 'active',
          updatedAt: now
        }
      }
    );
    
    // Update surveys that have ended
    const completedSurveys = await Survey.updateMany(
      {
        endDate: { $lt: now },
        status: 'active'
      },
      {
        $set: {
          status: 'completed',
          updatedAt: now
        }
      }
    );
    
    res.status(200).json({
      success: true,
      data: {
        activated: activatedSurveys.nModified,
        completed: completedSurveys.nModified
      }
    });
  } catch (err) {
    next(err);
  }
};

// @desc    Get consent status for a survey (admin)
// @route   GET /api/surveys/:id/consent/status
// @access  Private (Admin only)
exports.getConsentStatus = async (req, res, next) => {
  try {
    const surveyId = req.params.id;

    // Find all consent records for this survey
    const consentRecords = await Consent.find({ surveyId })
      .populate('userId', 'name email department');

    res.status(200).json({
      success: true,
      data: consentRecords
    });
  } catch (err) {
    next(err);
  }
};

// @desc    Get all employees for survey targeting
// @route   GET /api/employees
// @access  Private (Admin only)
exports.getEmployees = async (req, res, next) => {
  try {
    const { department } = req.query;
    
    let query = {
      role: { $in: ['employee', 'manager'] },
      isActive: true
    };
    
    // Filter by department if specified
    if (department && department !== 'All Departments') {
      query.department = department;
    }
    
    const employees = await User.find(query)
      .select('_id name email department role')
      .sort({ name: 1 });

    res.status(200).json({
      success: true,
      count: employees.length,
      data: employees
    });
  } catch (err) {
    next(err);
  }
};

// @desc    Get all departments
// @route   GET /api/departments
// @access  Private (Admin only)
exports.getDepartments = async (req, res, next) => {
  try {
    const departments = await User.distinct('department', {
      role: { $in: ['employee', 'manager'] },
      isActive: true
    });
    
    // Add "All Departments" option
    const departmentList = ['All Departments', ...departments.filter(dept => dept)];

    res.status(200).json({
      success: true,
      count: departmentList.length,
      data: departmentList
    });
  } catch (err) {
    next(err);
  }
};

// @desc    Send survey links to specific departments
// @route   POST /api/surveys/:id/send-to-departments
// @access  Private (Admin only)
exports.sendSurveyLinksToDepartments = async (req, res, next) => {
  try {
    const { departmentIds, employeeIds } = req.body;

    if (!departmentIds || !Array.isArray(departmentIds) || departmentIds.length === 0) {
      return res.status(400).json({
        success: false,
        message: 'Please provide at least one department ID'
      });
    }

    const survey = await Survey.findById(req.params.id);
    
    if (!survey) {
      return res.status(404).json({
        success: false,
        message: `Survey not found with id of ${req.params.id}`
      });
    }

    // Make sure user is survey creator or admin
    if (survey.createdBy.toString() !== req.user.id && req.user.role !== 'admin') {
      return res.status(401).json({
        success: false,
        message: `User ${req.user.id} is not authorized to send survey links for this survey`
      });
    }

    // Get target employees based on department IDs or specific employee IDs
    let targetEmployees = [];
    
    if (employeeIds && Array.isArray(employeeIds) && employeeIds.length > 0) {
      // Use specific employee IDs if provided
      targetEmployees = await User.find({
        _id: { $in: employeeIds },
        isActive: true
      }).populate('department', 'name code');
    } else {
      // Get employees from specified departments
      targetEmployees = await User.find({
        department: { $in: departmentIds },
        isActive: true,
        role: { $in: ['employee', 'manager'] }
      }).populate('department', 'name code');
    }

    if (targetEmployees.length === 0) {
      return res.status(400).json({
        success: false,
        message: 'No active employees found in the specified departments'
      });
    }

    // Create notifications and send emails for each target employee
    const notifications = [];
    const emailResults = [];
    const tokens = [];

    for (const employee of targetEmployees) {
      try {
        // Generate unique token for this employee
        const tokenId = crypto.randomBytes(16).toString('hex');
        
        // Check if token already exists for this employee and survey
        let existingToken = await SurveyToken.findOne({
          surveyId: survey._id,
          employeeEmail: employee.email.toLowerCase().trim()
        });
        
        let surveyToken;
        if (existingToken) {
          // Use existing token
          surveyToken = existingToken;
        } else {
          // Create new token
          surveyToken = await SurveyToken.create({
            surveyId: survey._id,
            tokenId: tokenId,
            employeeEmail: employee.email.toLowerCase().trim(),
            employeeName: employee.name || '',
            expiresAt: survey.endDate || null
          });
        }
        
        tokens.push(surveyToken);
        
        // Create survey link with token
        const surveyLink = `${process.env.CLIENT_URL}/surveys/${survey._id}/${surveyToken.tokenId}/take`;

        // Create notification
        const notification = await Notification.create({
          userId: employee._id,
          type: 'survey_invitation',
          title: `New Survey: ${survey.name}`,
          message: `You have been invited to participate in the survey "${survey.name}". Please click the link to start.`,
          data: {
            surveyId: survey._id,
            surveyName: survey.name,
            surveyLink: surveyLink,
            tokenId: surveyToken.tokenId,
            dueDate: survey.endDate
          },
          priority: 'medium'
        });

        notifications.push(notification);

        // Send email notification
        try {
          const emailResult = await sendSurveyInvitationEmail({
            to: employee.email,
            employeeName: employee.name,
            surveyName: survey.name,
            surveyDescription: survey.description,
            surveyLink: surveyLink,
            dueDate: survey.endDate,
            departmentName: employee.department?.name
          });

          emailResults.push({
            employeeId: employee._id,
            employeeName: employee.name,
            email: employee.email,
            status: 'sent',
            messageId: emailResult.messageId,
            sentAt: new Date()
          });

          // Update notification as sent
          notification.sent = true;
          notification.sentAt = new Date();
          notification.deliveryStatus = 'sent';
          await notification.save();

          console.log(`Survey invitation email sent to ${employee.email} for survey ${survey.name}`);
        } catch (emailError) {
          console.error(`Failed to send email to ${employee.email}:`, emailError.message);
          
          emailResults.push({
            employeeId: employee._id,
            employeeName: employee.name,
            email: employee.email,
            status: 'failed',
            error: emailError.message,
            attemptedAt: new Date()
          });

          // Update notification as failed
          notification.deliveryStatus = 'failed';
          await notification.save();
        }
      } catch (notificationError) {
        console.error(`Failed to create notification for ${employee.email}:`, notificationError.message);
        
        emailResults.push({
          employeeId: employee._id,
          employeeName: employee.name,
          email: employee.email,
          status: 'failed',
          error: `Notification creation failed: ${notificationError.message}`,
          attemptedAt: new Date()
        });
      }
    }

    // Update survey with target employees if not already set
    if (!survey.targetEmployees || survey.targetEmployees.length === 0) {
      survey.targetEmployees = targetEmployees.map(emp => emp._id);
      await survey.save();
    }

    // Calculate email statistics
    const emailStats = {
      total: emailResults.length,
      sent: emailResults.filter(r => r.status === 'sent').length,
      failed: emailResults.filter(r => r.status === 'failed').length
    };

    res.status(200).json({
      success: true,
      message: `Survey distribution completed: ${emailStats.sent} emails sent successfully, ${emailStats.failed} failed`,
      data: {
        surveyId: survey._id,
        surveyName: survey.name,
        targetEmployees: targetEmployees.length,
        departments: departmentIds.length,
        notifications: notifications.length,
        tokensGenerated: tokens.length,
        emailStats,
        employeeDetails: targetEmployees.map(emp => {
          const emailResult = emailResults.find(r => r.employeeId.toString() === emp._id.toString());
          const token = tokens.find(t => t.employeeEmail === emp.email.toLowerCase().trim());
          return {
            id: emp._id,
            name: emp.name,
            email: emp.email,
            department: emp.department?.name || 'No Department',
            tokenId: token?.tokenId || null,
            surveyLink: token ? `${process.env.CLIENT_URL}/surveys/${survey._id}/${token.tokenId}/take` : null,
            emailStatus: emailResult?.status || 'unknown',
            emailSentAt: emailResult?.sentAt || null,
            emailError: emailResult?.error || null
          };
        }),
        tokens: tokens.map(token => ({
          tokenId: token.tokenId,
          employeeEmail: token.employeeEmail,
          employeeName: token.employeeName,
          surveyLink: `${process.env.CLIENT_URL}/surveys/${survey._id}/${token.tokenId}/take`,
          isUsed: token.isUsed,
          createdAt: token.createdAt
        })),
        emailResults: emailResults
      }
    });
  } catch (err) {
    next(err);
  }
};

// @desc    Generate survey tokens for target employees
// @route   POST /api/surveys/:id/generate-tokens
// @access  Private (Admin only)
exports.generateSurveyTokens = async (req, res, next) => {
  try {
    const { expirationDays = 30 } = req.body;
    
    const survey = await Survey.findById(req.params.id);
    
    if (!survey) {
      return res.status(404).json({
        success: false,
        message: `Survey not found with id of ${req.params.id}`
      });
    }
    
    // Make sure user is survey creator or admin
    if (survey.createdBy.toString() !== req.user.id && req.user.role !== 'admin') {
      return res.status(401).json({
        success: false,
        message: `User ${req.user.id} is not authorized to generate tokens for this survey`
      });
    }
    
    // Get target users
    const targetUsers = await getTargetUsers(survey);
    
    if (targetUsers.length === 0) {
      return res.status(400).json({
        success: false,
        message: 'No target employees found for this survey'
      });
    }
    
    // Generate tokens for all target employees
    const employeeIds = targetUsers.map(user => user._id);
    const tokens = await SurveyToken.generateTokensForSurvey(
      survey._id, 
      employeeIds, 
      expirationDays
    );
    
    res.status(200).json({
      success: true,
      message: `Generated ${tokens.length} survey tokens`,
      data: {
        surveyId: survey._id,
        surveyName: survey.name,
        tokensGenerated: tokens.length,
        targetEmployees: targetUsers.length,
        expirationDays,
        tokens: tokens.map(token => ({
          id: token._id,
          employeeId: token.employeeId,
          token: token.token,
          status: token.status,
          expiresAt: token.expiresAt,
          createdAt: token.createdAt
        }))
      }
    });
  } catch (err) {
    next(err);
  }
};

// @desc    Send survey invitation emails with unique tokens
// @route   POST /api/surveys/:id/send-invitations
// @access  Private (Admin only)
exports.sendSurveyInvitations = async (req, res, next) => {
  try {
    const survey = await Survey.findById(req.params.id);
    
    if (!survey) {
      return res.status(404).json({
        success: false,
        message: `Survey not found with id of ${req.params.id}`
      });
    }
    
    // Make sure user is survey creator or admin
    if (survey.createdBy.toString() !== req.user.id && req.user.role !== 'admin') {
      return res.status(401).json({
        success: false,
        message: `User ${req.user.id} is not authorized to send invitations for this survey`
      });
    }
    
    // Get all unused tokens for this survey
    const tokens = await SurveyToken.find({
      surveyId: survey._id,
      isUsed: false
    });
    
    if (tokens.length === 0) {
      return res.status(400).json({
        success: false,
        message: 'No active tokens found. Please generate tokens first using the department distribution feature.'
      });
    }
    
    const emailResults = {
      sent: 0,
      failed: 0,
      skipped: 0,
      errors: []
    };
    
    // Send personalized survey links to each employee
    for (const token of tokens) {
      try {
        // Skip if email already sent
        if (token.emailSent) {
          emailResults.skipped++;
          continue;
        }
        
        const surveyLink = `${process.env.CLIENT_URL}/surveys/${survey._id}/${token.tokenId}/take`;
        
        // Find the user for notification (optional)
        const user = await User.findOne({ email: token.employeeEmail });
        
        // Create notification if user exists
        if (user) {
          await Notification.create({
            userId: user._id,
            type: 'survey_invitation',
            title: `Survey Invitation: ${survey.name}`,
            message: `You have been invited to participate in "${survey.name}". This is your personal survey link.`,
            data: {
              surveyId: survey._id,
              surveyName: survey.name,
              surveyLink: surveyLink,
              tokenId: token.tokenId,
              expiresAt: token.expiresAt
            },
            priority: 'high'
          });
        }
        
        // Send personalized email
        await sendSurveyInvitationEmail({
          to: token.employeeEmail,
          employeeName: token.employeeName,
          surveyName: survey.name,
          surveyDescription: survey.description || 'Please participate in this important survey.',
          surveyLink: surveyLink,
          dueDate: token.expiresAt,
          departmentName: user?.department?.name || 'N/A',
          isPersonalized: true,
          tokenExpiry: token.expiresAt
        });
        
        // Mark token email as sent (we'll add this field to the model)
        token.emailSent = true;
        token.emailSentAt = new Date();
        await token.save();
        
        emailResults.sent++;
        
      } catch (emailError) {
        console.error(`Failed to send survey invitation to ${token.employeeEmail}:`, emailError);
        emailResults.failed++;
        emailResults.errors.push({
          tokenId: token.tokenId,
          email: token.employeeEmail,
          employeeName: token.employeeName,
          error: emailError.message
        });
      }
    }
    
    // Update survey email sent flag
    await Survey.findByIdAndUpdate(survey._id, {
      surveyEmailSent: true,
      updatedAt: Date.now()
    });
    
    res.status(200).json({
      success: true,
      message: `Survey invitations sent: ${emailResults.sent} successful, ${emailResults.failed} failed, ${emailResults.skipped} skipped`,
      data: {
        surveyId: survey._id,
        surveyName: survey.name,
        emailResults,
        totalTokens: tokens.length
      }
    });
  } catch (err) {
    next(err);
  }
};

// @desc    Get survey by token (public access)
// @route   GET /api/surveys/token/:token
// @access  Public
exports.getSurveyByToken = async (req, res, next) => {
  try {
    const { token } = req.params;
    
    // Find the token
    const surveyToken = await SurveyToken.findOne({ token })
      .populate('surveyId')
      .populate('employeeId', 'name email department');
    
    if (!surveyToken) {
      return res.status(404).json({
        success: false,
        message: 'Invalid survey token'
      });
    }
    
    // Check if token is expired
    if (surveyToken.isExpired) {
      return res.status(400).json({
        success: false,
        message: 'Survey token has expired',
        status: 'expired',
        expiredAt: surveyToken.expiresAt
      });
    }
    
    // Check if token is already used
    if (surveyToken.status === 'used') {
      return res.status(400).json({
        success: false,
        message: 'Survey has already been completed',
        status: 'used',
        usedAt: surveyToken.usedAt
      });
    }
    
    const survey = surveyToken.surveyId;
    
    // Check survey timing
    const now = new Date();
    const publishDate = new Date(survey.publishDate);
    const endDate = survey.endDate;
    
    if (now < publishDate) {
      return res.status(400).json({
        success: false,
        message: 'Survey has not started yet',
        status: 'upcoming',
        publishDate: publishDate
      });
    } else if (now > endDate) {
      return res.status(400).json({
        success: false,
        message: 'Survey has ended',
        status: 'closed',
        endDate: endDate
      });
    }
    
    // Track token access
    const ipAddress = req.ip || req.connection.remoteAddress;
    const userAgent = req.get('User-Agent');
    await surveyToken.trackAccess(ipAddress, userAgent);
    
    res.status(200).json({
      success: true,
      data: {
        survey,
        token: {
          id: surveyToken._id,
          expiresAt: surveyToken.expiresAt,
          employee: {
            name: surveyToken.employeeId.name,
            department: surveyToken.employeeId.department
          }
        }
      }
    });
  } catch (err) {
    next(err);
  }
};<|MERGE_RESOLUTION|>--- conflicted
+++ resolved
@@ -447,51 +447,7 @@
   }
 };
 
-// @desc    Get completed surveys
-// @route   GET /api/surveys/completed
-// @access  Private
-exports.getCompletedSurveys = async (req, res, next) => {
-  try {
-    const now = new Date();
-<<<<<<< HEAD
-    const completedSurveys = await Survey.find({
-      endDate: { $lt: now },
-    }).sort({ endDate: -1 });
-=======
-
-    const completedSurveys = await Survey.find({
-      // Only include surveys that have been published
-      publishDate: { $lte: now },
-
-      // Survey has ended (current time is past the calculated end date)
-      $expr: {
-        $gt: [
-          now,
-          {
-            $add: [
-              "$publishDate",
-              { $multiply: ["$durationDays", 86400000] } // 86400000 ms = 1 day
-            ]
-          }
-        ]
-      }
-    }).sort('-createdAt'); // Sort by most recently created first
-
->>>>>>> fbb90b32
-    res.status(200).json({
-      success: true,
-      count: completedSurveys.length,
-      data: completedSurveys
-    });
-  } catch (err) {
-    next(err);
-  }
-};
-<<<<<<< HEAD
-=======
-
-
->>>>>>> fbb90b32
+
 
 
 // @desc    Update survey status
